--- conflicted
+++ resolved
@@ -2246,14 +2246,7 @@
             }
 
             // default handlers
-<<<<<<< HEAD
-            let ent = theEditor.settings.fileHistory.filter(e => !!workspace.getHeader(e.id))[0]
-            let hd = workspace.getHeaders()[0]
-            if (ent) hd = workspace.getHeader(ent.id)
             if (hd) return theEditor.loadHeaderAsync(hd, theEditor.state.filters)
-=======
-            if (hd) return theEditor.loadHeaderAsync(hd, null)
->>>>>>> 0765ab45
             else theEditor.newProject();
             return Promise.resolve();
         })
