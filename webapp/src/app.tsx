--- conflicted
+++ resolved
@@ -507,7 +507,6 @@
     newTypeScriptProject() {
         let cfg: yelm.PackageConfig = {
             name: lf("{0} bit", Util.getAwesomeAdj()),
-<<<<<<< HEAD
             dependencies: { 
                 "microbit": "*", 
                 "microbit-led":"*", 
@@ -516,9 +515,6 @@
                 "microbit-game":"*", 
                 "microbit-pins":"*" 
             },
-=======
-            dependencies: { core: "*", led: "*", music: "*", radio: "*", game: "*", pins: "*" },
->>>>>>> 1b598111
             description: "",
             files: ["main.ts", "README.md"]
         }
@@ -543,7 +539,6 @@
     newBlocksProject() {
         let cfg: yelm.PackageConfig = {
             name: lf("{0} block", Util.getAwesomeAdj()),
-<<<<<<< HEAD
             dependencies: { 
                 "microbit": "*", 
                 "microbit-led":"*", 
@@ -552,9 +547,6 @@
                 "microbit-game":"*", 
                 "microbit-pins":"*" 
             },
-=======
-            dependencies: { core: "*", led: "*", music: "*", radio: "*", game: "*", pins: "*" },
->>>>>>> 1b598111
             description: "",
             files: ["main.blocks", "main.blocks.ts", "README.md"]
         }
