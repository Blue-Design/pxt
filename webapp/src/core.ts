/// <reference path="../../typings/globals/react/index.d.ts" />
/// <reference path="../../typings/globals/react-dom/index.d.ts" />
/// <reference path="../../built/pxtlib.d.ts" />

import * as React from "react";
import * as ReactDOM from "react-dom";
import * as workspace from "./workspace";
import * as data from "./data";
import * as pkg from "./package";

import Cloud = pxt.Cloud;
import Util = pxt.Util;

export let highContrast: boolean;

const lf = Util.lf;

export type Component<S, T> = data.Component<S, T>;

let dimmerInitialized = false;

export function isLoading() {
    return !!$('.ui.loading.dimmer .loadingcontent')[0];
}

export function hideLoading() {
    $('.ui.dimmer.loading .loadingcontent').remove();
    $('.ui.dimmer.loading').dimmer('hide');
    if (!dimmerInitialized) {
        initializeDimmer();
    }
    setTimeout(function () {
        $('.ui.dimmer.loading').dimmer('hide');
    }, 200);
}

export function showLoading(msg: string) {
    initializeDimmer();
    $('.ui.dimmer.loading').dimmer('show');
    $('.ui.dimmer.loading').html(`
  <div class="content loadingcontent">
<<<<<<< HEAD
    <div class="ui text large loader msg" aria-live="assertive">{lf("Please wait")}</div>
=======
    <div class="ui text large loader msg">${lf("Please wait")}</div>
>>>>>>> 6ceb354b
  </div>
`)
    $('.ui.dimmer.loading .msg').text(msg);
}

function initializeDimmer() {
    $('#content').dimmer({'dimmerName': 'loading'}).dimmer({
        closable: false
    });
    dimmerInitialized = true;
}

let asyncLoadingTimeout: number;

export function showLoadingAsync(msg: string, operation: Promise<any>, delay: number = 700) {
    clearTimeout(asyncLoadingTimeout);
    asyncLoadingTimeout = setTimeout(function () {
        showLoading(msg);
    }, delay);

    return operation.finally(() => {
        cancelAsyncLoading();
    });
}

export function cancelAsyncLoading() {
    clearTimeout(asyncLoadingTimeout);
    hideLoading();
}

export function navigateInWindow(url: string) {
    window.location.href = url;
}

export function findChild(c: React.Component<any, any>, selector: string) {
    let self = $(ReactDOM.findDOMNode(c))
    if (!selector) return self
    return self.find(selector)
}

export function parseQueryString(qs: string) {
    let r: pxt.Map<string> = {}
    qs.replace(/\+/g, " ").replace(/([^&=]+)=?([^&]*)/g, (f: string, k: string, v: string) => {
        r[decodeURIComponent(k)] = decodeURIComponent(v)
        return ""
    })
    return r
}

let lastTime: any = {}

function htmlmsg(kind: string, msg: string) {
    let now = Date.now()
    let prev = lastTime[kind] || 0

    let msgTag = $('#msg');
    if (highContrast) {
        msgTag.children().each((index: number, elem: Element) => {
            if (!elem.classList.contains('hc')) {
                elem.classList.add('hc')
            }
        });
    } else {
        msgTag.children().each((index: number, elem: Element) => {
            if (!elem.classList.contains('hc')) {
                elem.classList.remove('hc')
            }
        });
    }

    if (now - prev < 100)
        $('#' + kind + 'msg').text(msg);
    else {
        lastTime[kind] = now
        $('#' + kind + 'msg').finish().text(msg).fadeIn('fast').delay(3000).fadeOut('slow');
    }
}

export function errorNotification(msg: string) {
    pxt.tickEvent("notification.error", { message: msg })
    htmlmsg("err", msg)
}

export function warningNotification(msg: string) {
    pxt.log("warning: " + msg)
    htmlmsg("warn", msg)
}

export function infoNotification(msg: string) {
    pxt.debug(msg)
    htmlmsg("info", msg)
}

export function handleNetworkError(e: any, ignoredCodes?: number[]) {
    let statusCode = parseInt(e.statusCode);

    if (e.isOffline || statusCode === 0) {
        warningNotification(lf("Network request failed; you appear to be offline"));
    } else if (!isNaN(statusCode) && statusCode !== 200) {
        if (ignoredCodes && ignoredCodes.indexOf(statusCode) !== -1) {
            return e;
        }
        warningNotification(lf("Network request failed"));
    }

    throw e;
}

export interface ButtonConfig {
    label: string;
    icon?: string; // defaults to "checkmark"
    class?: string; // defaults "positive"
    onclick?: () => (Promise<void> | void);
    url?: string;
    fileName?: string;
}

export interface ConfirmOptions extends DialogOptions {
    agreeLbl?: string;
    agreeIcon?: string;
    agreeClass?: string;
    hideAgree?: boolean;
    deleteLbl?: string;
}

export interface PromptOptions extends ConfirmOptions {
    defaultValue: string;
}

export interface DialogOptions {
    hideCancel?: boolean;
    disagreeLbl?: string;
    disagreeClass?: string;
    disagreeIcon?: string;
    logos?: string[];
    header: string;
    body?: string;
    htmlBody?: string;
    input?: string;
    inputValue?: string; // set if input is enabled
    copyable?: string;
    size?: string; // defaults to "small"
    onLoaded?: (_: JQuery) => void;
    buttons?: ButtonConfig[];
    timeout?: number;
}

export function dialogAsync(options: DialogOptions): Promise<void> {
    const buttons = options.buttons ? options.buttons.filter(b => !!b) : [];

    let logos = (options.logos || [])
        .filter(logo => !!logo)
        .map(logo => `<img class="ui logo" src="${Util.toDataUri(logo)}" />`)
        .join(' ');
    let html = `
  <div role="dialog" class="ui ${options.size || "small"} modal">
    <div role="heading" class="header">
        ${Util.htmlEscape(options.header)}
    </div>
    <div class="content">
      ${options.body ? "<p>" + Util.htmlEscape(options.body) + "</p>" : ""}
      ${options.htmlBody || ""}
      ${options.input ? `<div class="ui fluid action input">
         <input class="userinput" spellcheck="false" placeholder="${Util.htmlEscape(options.input)}" type="text">
         </div>` : ""}
      ${options.copyable ? `<div class="ui fluid action input">
         <input class="linkinput" readonly spellcheck="false" type="text" value="${Util.htmlEscape(options.copyable)}">
         <button class="ui teal right labeled icon button copybtn" data-content="${lf("Copied!")}">
            ${lf("Copy")}
            <i class="copy icon"></i>
         </button>
      </div>` : ``}
    </div>`
    html += `<div class="actions">`
    html += logos;

    if (!options.hideCancel) {
        buttons.push({
            label: options.disagreeLbl || lf("Cancel"),
            class: (options.disagreeClass || "cancel") + " focused",
            icon: options.disagreeIcon || "cancel"
        })
    }

    let btnno = 0
    for (let b of buttons) {
        html += `
      <${b.url ? "a" : "button"} class="ui right labeled icon button approve ${b.class || "positive"}" data-btnid="${btnno++}" ${b.url ? `href="${b.url}"` : ""} ${b.fileName ? `download="${Util.htmlEscape(b.fileName)}"` : ''} target="_blank">
        ${Util.htmlEscape(b.label)}
        <i class="${b.icon || "checkmark"} icon"></i>
      </${b.url ? "a" : "button"}>`
    }

    html += `</div>`
    html += `</div>`

    let modal = $(html)
    if (options.copyable) enableCopyable(modal);
    if (options.input) {
        const ip = modal.find('.userinput');
        ip.on('change', e => options.inputValue = ip.val())
    }
    let done = false
    $('#root').append(modal)
    if (options.onLoaded) options.onLoaded(modal)

    modal.find('img').on('load', () => {
        modal.modal('refresh')
    });
    (modal.find(".ui.accordion") as any).accordion()

    return new Promise<void>((resolve, reject) => {
        let focusedNodeBeforeOpening = document.activeElement as HTMLElement;
        let mo: JQuery;
        let timer = options.timeout ? setTimeout(() => {
            timer = 0;
            mo.modal("hide");
        }, options.timeout) : 0;

        let onfinish = (elt: JQuery) => {
            if (!done) {
                done = true
                if (timer) clearTimeout(timer);
                let id = elt.attr("data-btnid")
                if (id) {
                    let btn = buttons[+id]
                    if (btn.onclick)
                        return resolve(btn.onclick())
                }
                return resolve()
            }
        }
        mo = modal.modal({
            observeChanges: true,
            closeable: !options.hideCancel,
            context: "#root",
            onHidden: () => {
                modal.remove();
                mo.remove();
                if (focusedNodeBeforeOpening != null) {
                    focusedNodeBeforeOpening.focus();
                }
            },
            onApprove: onfinish,
            onDeny: onfinish,
            onHide: () => {
                if (!done) {
                    done = true
                    if (timer) clearTimeout(timer);
                    resolve()
                }
            },
            onVisible: () => {
                initializeFocusTabIndex(mo.get(0), true);
            }
        });
        mo.modal("show")
    })
}

export function hideDialog() {
    $('.modal').modal("hide");
}

export function confirmAsync(options: ConfirmOptions): Promise<number> {
    if (!options.buttons) options.buttons = []

    let result = 0

    if (!options.hideAgree) {
        options.buttons.push({
            label: options.agreeLbl || lf("Go ahead!"),
            class: options.agreeClass + " focused",
            icon: options.agreeIcon,
            onclick: () => {
                result = 1
            }
        })
    }

    if (options.deleteLbl) {
        options.buttons.push({
            label: options.deleteLbl,
            class: "delete red focused",
            icon: "trash",
            onclick: () => {
                result = 2
            }
        })
    }

    return dialogAsync(options)
        .then(() => result)
}

export function confirmDelete(what: string, cb: () => Promise<void>) {
    confirmAsync({
        header: lf("Would you like to delete '{0}'?", what),
        body: lf("It will be deleted for good. No undo."),
        agreeLbl: lf("Delete"),
        agreeClass: "red focused",
        agreeIcon: "trash",
    }).then(res => {
        if (res) {
            cb().done()
        }
    }).done()
}

export function promptAsync(options: PromptOptions): Promise<string> {
    if (!options.buttons) options.buttons = []

    let result = "";

    if (!options.hideAgree) {
        options.buttons.push({
            label: options.agreeLbl || lf("Go ahead!"),
            class: options.agreeClass,
            icon: options.agreeIcon,
            onclick: () => {
                let dialogInput = document.getElementById('promptDialogInput') as HTMLInputElement;
                result = dialogInput.value;
            }
        })
    }

    options.htmlBody = `<div class="ui fluid icon input">
                            <input class="focused" type="text" id="promptDialogInput" value="${options.defaultValue}">
                        </div>`;

    options.onLoaded = () => {
        let dialogInput = document.getElementById('promptDialogInput') as HTMLInputElement;
        if (dialogInput) {
            dialogInput.setSelectionRange(0, 9999);
            dialogInput.onkeyup = (e: KeyboardEvent) => {
                let charCode = (typeof e.which == "number") ? e.which : e.keyCode
                if (charCode === 13 || charCode === 32) {
                    e.preventDefault();
                    (document.getElementsByClassName("approve positive").item(0) as HTMLElement).click();
                }
            }
        }
    };

    return dialogAsync(options)
        .then(() => result)
}

export interface ShareOptions {
    header: string;
    body?: string;
    link: string;
    okClass?: string;
    okIcon?: string;
    okLabel?: string;
}

export function shareLinkAsync(options: ShareOptions) {
    let html = `
  <div class="ui small modal">
    <div class="header">
        ${Util.htmlEscape(options.header)}
    </div>
    <div class="content">
      <p>${Util.htmlEscape(options.body || "")}</p>
      <div class="ui fluid action input">
         <input class="linkinput" readonly spellcheck="false" type="text" value="${Util.htmlEscape(options.link)}">
         <button class="ui teal right labeled icon button copybtn" data-content="${lf("Copied!")}">
            ${lf("Copy")}
            <i class="copy icon"></i>
         </button>
      </div>
    </div>
    <div class="actions">
      <div class="ui approve right labeled icon button ${options.okClass || "teal"}">
        ${Util.htmlEscape(options.okLabel || lf("Ok"))}
        <i class="${options.okIcon || "checkmark"} icon"></i>
      </div>
    </div>
  </div>
  `
    let modal = $(html)
    enableCopyable(modal);
    let done = false
    $('body.main').append(modal)

    return new Promise((resolve, reject) =>
        modal.modal({
            onHidden: () => {
                modal.remove()
            },
            onHide: () => {
                if (!done) {
                    done = true
                    resolve(false)
                }
            },
        }).modal("show"))
}

function enableCopyable(modal: JQuery) {
    let btn = modal.find('.copybtn')
    btn.click(() => {
        try {
            let inp = modal.find('.linkinput')[0] as HTMLInputElement;
            inp.focus();
            inp.setSelectionRange(0, inp.value.length);
            document.execCommand("copy");
            btn.popup({
                on: "manual",
                inline: true
            })
            btn.popup("show")
        } catch (e) {
        }
    })
}

export function scrollIntoView(item: JQuery, margin = 0) {
    if (!item.length) return;

    let parent = item.offsetParent();

    let itemTop = Math.max(item.position().top - margin, 0);
    let itemBottom = item.position().top + item.outerHeight(true) + margin;
    let selfTop = $(parent).scrollTop();
    let selfH = $(parent).height();
    let newTop = selfTop;

    if (itemTop < selfTop) {
        newTop = itemTop;
    } else if (itemBottom > selfTop + selfH) {
        newTop = itemBottom - selfH;
    }

    if (newTop != selfTop) {
        parent.scrollTop(newTop)
        //parent.animate({ 'scrollTop': newTop }, 'fast');
    }
}

interface FocusDataEventInfo {
    firstTag: HTMLElement;
    lastTag: HTMLElement;
    targetArea: any;
    giveFocusToLastTagBinding: (e: UIEvent) => any;
    giveFocusToFirstTagBinding: (e: UIEvent) => any
}

function unregisterFocusTracking(data: FocusDataEventInfo): void {
    if (!data) {
        return;
    }

    data.firstTag.removeEventListener('keydown', data.targetArea.focusDataInfo.giveFocusToLastTagBinding);
    data.lastTag.removeEventListener('keydown', data.targetArea.focusDataInfo.giveFocusToFirstTagBinding);
    if (data.firstTag === data.lastTag) {
        data.firstTag.removeEventListener('keydown', data.targetArea.focusDataInfo.giveFocusToFirstTagBinding);
        data.lastTag.removeEventListener('keydown', data.targetArea.focusDataInfo.giveFocusToLastTagBinding);
    }
}

function giveFocusToFirstTag(e: KeyboardEvent) {
    let charCode = (typeof e.which == "number") ? e.which : e.keyCode
    if (charCode === 9 && !e.shiftKey) {
        e.preventDefault();
        unregisterFocusTracking(this);
        initializeFocusTabIndex(this.targetArea, true);
    } else if (!(e.currentTarget as HTMLElement).classList.contains("focused")) {
        unregisterFocusTracking(this);
        initializeFocusTabIndex(this.targetArea, true, false);
    }
}

function giveFocusToLastTag(e: KeyboardEvent) {
    let charCode = (typeof e.which == "number") ? e.which : e.keyCode
    if (charCode === 9 && e.shiftKey) {
        e.preventDefault();
        unregisterFocusTracking(this);
        initializeFocusTabIndex(this.targetArea, true, false);
        this.lastTag.focus();
    } else if (!(e.currentTarget as HTMLElement).classList.contains("focused")) {
        unregisterFocusTracking(this);
        initializeFocusTabIndex(this.targetArea, true, false);
    }
}

export function initializeFocusTabIndex(element: Element, allowResetFocus = false, giveFocusToFirstElement = true, unregisterOnly = false) {
    if (!allowResetFocus && element !== document.activeElement && element.contains(document.activeElement)) {
        return;
    }

    unregisterFocusTracking((element as any).focusDataInfo);
    if (unregisterOnly) {
        return;
    }

    const focused = element.getElementsByClassName("focused");
    if (focused.length == 0) {
        return;
    }

    const firstTag = focused[0] as HTMLElement;
    const lastTag = focused.length > 1 ? focused[focused.length - 1] as HTMLElement : firstTag;

    let data = <FocusDataEventInfo>{};
    data.firstTag = firstTag;
    data.lastTag = lastTag;
    data.targetArea = element;
    data.giveFocusToLastTagBinding = giveFocusToLastTag.bind(data);
    data.giveFocusToFirstTagBinding = giveFocusToFirstTag.bind(data);
    (element as any).focusDataInfo = data;

    if (firstTag !== lastTag) {
        firstTag.addEventListener('keydown', data.giveFocusToLastTagBinding);
    }
    lastTag.addEventListener('keydown', data.giveFocusToFirstTagBinding);

    if (giveFocusToFirstElement) {
        firstTag.focus();
    }
}

// for JavaScript console
export function apiAsync(path: string, data?: any) {
    return (data ?
        Cloud.privatePostAsync(path, data) :
        Cloud.privateGetAsync(path))
        .then(resp => {
            console.log("*")
            console.log("*******", path, "--->")
            console.log("*")
            console.log(resp)
            console.log("*")
            return resp
        }, err => {
            console.log(err.message)
        })
}<|MERGE_RESOLUTION|>--- conflicted
+++ resolved
@@ -39,11 +39,7 @@
     $('.ui.dimmer.loading').dimmer('show');
     $('.ui.dimmer.loading').html(`
   <div class="content loadingcontent">
-<<<<<<< HEAD
-    <div class="ui text large loader msg" aria-live="assertive">{lf("Please wait")}</div>
-=======
-    <div class="ui text large loader msg">${lf("Please wait")}</div>
->>>>>>> 6ceb354b
+    <div class="ui text large loader msg" aria-live="assertive">${lf("Please wait")}</div>
   </div>
 `)
     $('.ui.dimmer.loading .msg').text(msg);
