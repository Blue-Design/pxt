<!DOCTYPE html>
<html lang="@locale@" data-manifest="" data-framework="typescript">

<head>
    <meta charset="utf-8">
    <meta http-equiv="X-UA-Compatible" content="IE=edge,chrome=1" />
    <meta name="viewport" content="width=device-width,height=device-height,user-scalable=no,initial-scale=1.0,maximum-scale=1.0,minimum-scale=1.0">

    <!-- @include appmeta.html -->

    <link id="blocklycss" rel="stylesheet" href="/blb/blockly.css" type="text/css">
    <link rel="stylesheet" data-rtl="/blb/rtlsemantic.css" href="/blb/semantic.css" type="text/css">
    <style type="text/css">
        @import "/blb/custom.css";
        @import "/blb/icons.css";
    </style>
</head>

<body class="main">
    <div id='loading' class="ui active dimmer">
        <div class="ui large loader"></div>
    </div>

<<<<<<< HEAD
    <div id='custom-content'>
    </div>

    <div id='content'>
=======
    <div id='content' class="ui dimmable full-abs">
>>>>>>> ea533976
    </div>

    <div id='msg'>
        <div id='errmsg' class="ui red inverted segment"></div>
        <div id='warnmsg' class="ui orange inverted segment"></div>
        <div id='infomsg' class="ui teal inverted segment"></div>
        <div id='compilemsg' class="ui ignored info message"></div>
    </div>

    <script>
        // This line gets patched up by the cloud
        var pxtConfig = null;
    </script>
    <!-- @include apptracking.html -->
    <!-- patch to load JS in electron -->
    <script>if (typeof module === 'object') {window.module = module; module = undefined;}</script>
    <script type="text/javascript" src="/blb/jquery.js"></script>
    <script type="text/javascript" src="/blb/blockly/blockly_compressed.js"></script>
    <script type="text/javascript" src="/blb/blockly/blocks_compressed.js"></script>
    <script type="text/javascript" src="/blb/blockly/msg/js/en.js"></script>
    <script type="text/javascript" src="/blb/semantic.js"></script>
    <!-- unpatch to load JS in electron -->
    <script>if (window.module) module = window.module;</script>

    <script type="text/javascript" src="/blb/pxtlib.js"></script>
    <script type="text/javascript" src="/blb/pxtblocks.js"></script>
    <script type="text/javascript" src="/blb/pxtwinrt.js"></script>
    <script type="text/javascript" src="/blb/pxteditor.js"></script>
    <script type="text/javascript" src="/blb/pxtsim.js"></script>
    <script type="text/javascript" src="/blb/target.js"></script>
    <script id="mainscript" type="text/javascript" src="/blb/main.js"></script>
    <xml id="blocklyToolboxDefinitionCategory" style="display: none">
        <!-- An empty category is required so that Blockly launches in category mode -->
        <category name="">
        </category>
    </xml>
    <xml id="blocklyToolboxDefinitionFlyout" style="display: none">
    </xml>
    <script>
        // Before loading vs/editor/editor.main, define a global MonacoEnvironment that overwrites
        // the default worker url location (used when creating WebWorkers). The problem here is that
        // HTML5 does not (yet) allow cross-domain web workers, so we need to proxy the instantion of
        // a web worker through a same-domain script
        window.MonacoEnvironment = {
            getWorkerUrl: function(workerId, label) {
                return pxt.webConfig.monacoworkerjs;
            }
        };

        // this get rewritten to blob URLs with SHAs while uploading to the cloud
        // keep in sync with release.manifest
        window.MonacoPaths = {
            "vs/loader": "/blb/vs/loader.js",
            "vs/base/worker/workerMain": "/blb/vs/base/worker/workerMain.js",
            "vs/basic-languages/src/bat": "/blb/vs/basic-languages/src/bat.js",
            "vs/basic-languages/src/cpp": "/blb/vs/basic-languages/src/cpp.js",
            "vs/editor/editor.main.css": "/blb/vs/editor/editor.main.css",
            "vs/editor/editor.main": "/blb/vs/editor/editor.main.js",
            "vs/editor/editor.main.nls": "/blb/vs/editor/editor.main.nls.js",
            "vs/language/json/jsonMode": "/blb/vs/language/json/jsonMode.js",
            "vs/language/json/jsonWorker": "/blb/vs/language/json/jsonWorker.js",
            "vs/language/typescript/lib/typescriptServices": "/blb/vs/language/typescript/lib/typescriptServices.js",
            "vs/language/typescript/src/mode": "/blb/vs/language/typescript/src/mode.js",
            "vs/language/typescript/src/worker": "/blb/vs/language/typescript/src/worker.js",
            "lzma/lzma_worker-min.js": "/blb/lzma/lzma_worker-min.js"
        }
    </script>
</body>

</html><|MERGE_RESOLUTION|>--- conflicted
+++ resolved
@@ -21,14 +21,10 @@
         <div class="ui large loader"></div>
     </div>
 
-<<<<<<< HEAD
     <div id='custom-content'>
     </div>
 
-    <div id='content'>
-=======
     <div id='content' class="ui dimmable full-abs">
->>>>>>> ea533976
     </div>
 
     <div id='msg'>
