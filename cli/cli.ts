/// <reference path="../typings/node/node.d.ts"/>
/// <reference path="../built/pxtlib.d.ts"/>
/// <reference path="../built/pxtsim.d.ts"/>


(global as any).pxt = pxt;

import * as nodeutil from './nodeutil';
nodeutil.init();

import * as fs from 'fs';
import * as crypto from 'crypto';
import * as path from 'path';
import * as child_process from 'child_process';

import U = pxt.Util;
import Cloud = pxt.Cloud;
import Map = pxt.Map;

import * as server from './server';
import * as uploader from './uploader';

let forceCloudBuild = process.env["KS_FORCE_CLOUD"] === "yes"

function initTargetCommands() {
    let cmdsjs = path.join(nodeutil.targetDir, 'built/cmds.js');
    if (fs.existsSync(cmdsjs)) {
        pxt.debug(`loading cli extensions...`)
        let cli = require.main.require(cmdsjs)
        if (cli.deployCoreAsync) {
            pxt.commands.deployCoreAsync = cli.deployCoreAsync
        }
    }
}

function isNewBackend() {
    return U.startsWith(Cloud.accessToken, "3.")
}

let prevExports = (global as any).savedModuleExports
if (prevExports) {
    module.exports = prevExports
}

export interface UserConfig {
    accessToken?: string;
    localToken?: string;
    noAutoBuild?: boolean;
    noAutoStart?: boolean;
    localBuild?: boolean;
}

let reportDiagnostic = reportDiagnosticSimply;

function reportDiagnostics(diagnostics: pxtc.KsDiagnostic[]): void {
    for (const diagnostic of diagnostics) {
        reportDiagnostic(diagnostic);
    }
}

function reportDiagnosticSimply(diagnostic: pxtc.KsDiagnostic): void {
    let output = "";

    if (diagnostic.fileName) {
        output += `${diagnostic.fileName}(${diagnostic.line + 1},${diagnostic.character + 1}): `;
    }

    const category = ts.DiagnosticCategory[diagnostic.category].toLowerCase();
    output += `${category} TS${diagnostic.code}: ${ts.flattenDiagnosticMessageText(diagnostic.messageText, "\n")}`;
    pxt.log(output);
}

function fatal(msg: string): Promise<any> {
    pxt.log("Fatal error: " + msg)
    throw new Error(msg)
}

export let globalConfig: UserConfig = {}

function homePxtDir() {
    return path.join(process.env["HOME"] || process.env["UserProfile"], ".pxt")
}

function cacheDir() {
    return path.join(homePxtDir(), "cache")
}

function configPath() {
    return path.join(homePxtDir(), "config.json")
}

let homeDirsMade = false
function mkHomeDirs() {
    if (homeDirsMade) return
    homeDirsMade = true
    if (!fs.existsSync(homePxtDir()))
        fs.mkdirSync(homePxtDir())
    if (!fs.existsSync(cacheDir()))
        fs.mkdirSync(cacheDir())
}

function saveConfig() {
    mkHomeDirs()
    fs.writeFileSync(configPath(), JSON.stringify(globalConfig, null, 4) + "\n")
}

function initConfig() {
    let atok: string = process.env["CLOUD_ACCESS_TOKEN"]
    if (fs.existsSync(configPath())) {
        let config = <UserConfig>readJson(configPath())
        globalConfig = config
        if (!atok && config.accessToken) {
            atok = config.accessToken
        }
    }

    if (atok) {
        let mm = /^(https?:.*)\?access_token=([\w\.]+)/.exec(atok)
        if (!mm) {
            fatal("Invalid accessToken format, expecting something like 'https://example.com/?access_token=0abcd.XXXX'")
        }
        Cloud.apiRoot = mm[1].replace(/\/$/, "").replace(/\/api$/, "") + "/api/"
        Cloud.accessToken = mm[2]
    }
}

export function loginAsync(access_token: string) {
    if (/^http/.test(access_token)) {
        globalConfig.accessToken = access_token
        saveConfig()
        if (process.env["CLOUD_ACCESS_TOKEN"])
            console.log("You have $CLOUD_ACCESS_TOKEN set; this overrides what you've specified here.")
    } else {
        let root = Cloud.apiRoot.replace(/api\/$/, "")
        console.log("USAGE:")
        console.log(`  pxt login https://example.com/?access_token=...`)
        console.log(`Go to ${root}oauth/gettoken to obtain the token.`)
        return fatal("Bad usage")
    }

    return Promise.resolve()
}

function searchAsync(...query: string[]) {
    return pxt.github.searchAsync(query.join(" "))
        .then(res => {
            for (let r of res.items) {
                console.log(`${r.full_name}: ${r.description}`)
            }
        })
}

function pkginfoAsync(repopath: string) {
    let parsed = pxt.github.parseRepoId(repopath)
    if (!parsed) {
        console.log('Unknown repo');
        return Promise.resolve();
    }

    let pkgInfo = (cfg: pxt.PackageConfig) => {
        console.log(`Name: ${cfg.name}`)
        console.log(`Description: ${cfg.description}`)
    }

    if (parsed.tag)
        return pxt.github.downloadPackageAsync(repopath)
            .then(pkg => {
                let cfg: pxt.PackageConfig = JSON.parse(pkg.files[pxt.CONFIG_NAME])
                pkgInfo(cfg)
                console.log(`Size: ${JSON.stringify(pkg.files).length}`)
            })

    return pxt.github.pkgConfigAsync(parsed.repo)
        .then(cfg => {
            pkgInfo(cfg)
            return pxt.github.listRefsAsync(repopath)
                .then(tags => {
                    console.log("Tags: " + tags.join(", "))
                    return pxt.github.listRefsAsync(repopath, "heads")
                })
                .then(heads => {
                    console.log("Branches: " + heads.join(", "))
                })
        })
}

<<<<<<< HEAD
export function pokeRepoAsync(opt: string, repo: string): Promise<void> {
    if (!repo) repo = opt
    let data = {
        repo: repo,
        getkey: false
    }
    if (opt == "-u") data.getkey = true
    return Cloud.privatePostAsync("pokerepo", data)
        .then(resp => {
            console.log(resp)
        })
=======
export function execCrowdinAsync(cmd: string, ...args: string[]): Promise<void> {
    const prj = process.env[pxt.crowdin.PROJECT_VARIABLE] as string;
    if (!prj) {
        console.log(`crowdin upload skipped, '${pxt.crowdin.PROJECT_VARIABLE}' variable missing`);
        return Promise.resolve();
    }
    const key = process.env[pxt.crowdin.KEY_VARIABLE] as string;
    if (!key) {
        console.log(`crowdin upload skipped, '${pxt.crowdin.KEY_VARIABLE}' variable missing`);
        return Promise.resolve();
    }

    if (!args[0]) throw new Error("filename missing");
    switch (cmd.toLowerCase()) {
        case "upload": return uploadCrowdinAsync(prj, key, args[0]);
        case "download": {
            if (!args[1]) throw new Error("output path missing");
            const fn = path.basename(args[0]);
            return pxt.crowdin.downloadTranslationsAsync(prj, key, args[0])
                .then(r => {
                    Object.keys(r).forEach(k => {
                        nodeutil.mkdirP(path.join(args[1], k));
                        const outf = path.join(args[1], k, fn);
                        console.log(`writing ${outf}`)
                        fs.writeFileSync(
                            outf,
                            JSON.stringify(r[k], null, 2),
                            "utf8");
                    })
                })
        }
        default: throw new Error("unknown command");
    }
}

function uploadCrowdinAsync(prj: string, key: string, p: string): Promise<void> {
    if ((process.env.TRAVIS_BRANCH && process.env.TRAVIS_BRANCH != "master") || !!process.env.TRAVIS_PULL_REQUEST) {
        console.log("crowdin command skipped, not master branch");
        return Promise.resolve();
    }

    const fn = path.basename(p);
    const data = JSON.parse(fs.readFileSync(p, "utf8"));
    console.log(`upload ${fn} (${Object.keys(data).length} strings) to https://crowdin.com/project/${prj}`);
    return pxt.crowdin.uploadTranslationAsync(prj, key, fn, data);
>>>>>>> 183f25fc
}

export function apiAsync(path: string, postArguments?: string): Promise<void> {
    if (postArguments == "delete") {
        return Cloud.privateDeleteAsync(path)
            .then(resp => console.log(resp))
    }

    if (postArguments == "-") {
        return nodeutil.readResAsync(process.stdin)
            .then(buf => buf.toString("utf8"))
            .then(str => apiAsync(path, str))
    }

    if (postArguments && fs.existsSync(postArguments))
        postArguments = fs.readFileSync(postArguments, "utf8");

    let dat = postArguments ? JSON.parse(postArguments) : null
    if (dat)
        console.log("POST", "/api/" + path, JSON.stringify(dat, null, 2))

    return Cloud.privateRequestAsync({
        url: path,
        data: dat
    })
        .then(resp => {
            if (resp.json)
                console.log(JSON.stringify(resp.json, null, 2))
            else console.log(resp.text)
        })
}

function uploadFileAsync(path: string) {
    let buf = fs.readFileSync(path)
    let mime = U.getMime(path)
    console.log("Upload", path)
    return Cloud.privatePostAsync("upload/files", {
        filename: path,
        encoding: "base64",
        content: buf.toString("base64"),
        contentType: mime
    })
        .then(resp => {
            console.log(resp)
        })
}

let readlineCount = 0
function readlineAsync() {
    process.stdin.resume();
    process.stdin.setEncoding('utf8');
    readlineCount++
    return new Promise<string>((resolve, reject) => {
        process.stdin.once('data', (text: string) => {
            resolve(text)
        })
    })
}

export function queryAsync(msg: string, defl: string) {
    process.stdout.write(`${msg} [${defl}]: `)
    return readlineAsync()
        .then(text => {
            text = text.trim()
            if (!text) return defl
            else return text
        })
}

export function yesNoAsync(msg: string): Promise<boolean> {
    process.stdout.write(msg + " (y/n): ")
    return readlineAsync()
        .then(text => {
            if (text.trim().toLowerCase() == "y")
                return Promise.resolve(true)
            else if (text.trim().toLowerCase() == "n")
                return Promise.resolve(false)
            else return yesNoAsync(msg)
        })
}

function ptrcheckAsync(cmd: string) {
    let prefixIgnore: string[] = []
    let exactIgnore: Map<boolean> = {}

    if (fs.existsSync("ptrcheck-ignore")) {
        let ign = fs.readFileSync("ptrcheck-ignore", "utf8").split(/\r?\n/)
        for (let line of ign) {
            line = line.trim()
            if (line[0] == "#") continue
            if (line[line.length - 1] == "*") {
                prefixIgnore.push(line.slice(0, line.length - 1))
            } else {
                exactIgnore[line] = true
            }
        }
    }

    let path = "pointers"
    let isCore = pxt.appTarget.id == "core"
    if (!isCore)
        path += "/" + pxt.appTarget.id
    let elts: Cloud.JsonPointer[] = []
    let next = (cont: string): Promise<void> =>
        Cloud.privateGetAsync(path + "?count=500&continuation=" + cont)
            .then((resp: Cloud.JsonList) => {
                console.log("Query:", cont)
                for (let e of resp.items as Cloud.JsonPointer[]) {
                    if (isCore && /^ptr-([a-z]+)$/.exec(e.id) && e.releaseid) {
                        let tname = e.id.slice(4)
                        prefixIgnore.push(tname + "-")
                        exactIgnore[tname] = true
                        console.log("Target: " + e.id)
                    }
                    elts.push(e)
                }
                if (resp.continuation) return next(resp.continuation)
                else return Promise.resolve()
            })


    let files = U.toDictionary(allFiles("docs", 8)
        .filter(e => /\.(md|html)$/.test(e))
        .map(e => {
            let s = e.slice(5).replace(/\.(md|html)$/, "")
            let m = /^_locales\/([a-z]+)\/(.*)/.exec(s)
            if (m) s = m[2] + "@" + m[1]
            s = s.replace(/\//g, "-")
            return s
        }), x => x)

    return next("")
        .then(() => {
            let c0 = elts.length
            elts = elts.filter(e => {
                if (e.releaseid && /ptr-[a-z]+-v\d+-\d+-\d+$/.test(e.id))
                    return false
                let ename = e.id.slice(4)
                if (U.lookup(exactIgnore, ename))
                    return false
                for (let pref of prefixIgnore) {
                    if (pref == ename.slice(0, pref.length))
                        return false
                }
                if (e.redirect)
                    return false
                return true
            })

            console.log(`Got ${c0} pointers; have ${elts.length} after filtering. Core=${isCore}`)
            elts.sort((a, b) => U.strcmp(a.id, b.id))


            let toDel: string[] = []
            for (let e of elts) {
                let fn = e.id.slice(4)
                if (!isCore) fn = fn.replace(/^[a-z]+-/, "")
                if (!U.lookup(files, fn)) {
                    toDel.push(e.id)
                }
            }

            if (toDel.length == 0) {
                console.log("All OK, nothing excessive.")
                return Promise.resolve()
            }

            console.log(`Absent in docs/ ${toDel.length} items:`)
            for (let e of toDel)
                console.log(e.slice(4))

            if (cmd != "delete") {
                console.log("Use 'pxt ptrcheck delete' to delete these; you will be prompted")
                return Promise.resolve()
            }

            return yesNoAsync("Delete all these pointers?")
                .then(y => {
                    if (!y) return Promise.resolve()
                    return Promise.map(toDel,
                        e => Cloud.privateDeleteAsync(e)
                            .then(() => {
                                console.log("DELETE", e)
                            }),
                        { concurrency: 5 })
                        .then(() => { })
                })
        })
}

export function ptrAsync(path: string, target?: string) {
    // in MinGW when you say 'pxt ptr /foo/bar' on command line you get C:/MinGW/msys/1.0/foo/bar instead of '/foo/bar'
    let mingwRx = /^[a-z]:\/.*?MinGW.*?1\.0\//i

    path = path.replace(mingwRx, "/")
    path = nodeutil.sanitizePath(path)

    if (!target) {
        return Cloud.privateGetAsync(nodeutil.pathToPtr(path))
            .then(r => {
                console.log(r)
                return r
            })
    }

    if (target == "delete") {
        return Cloud.privateDeleteAsync(nodeutil.pathToPtr(path))
            .then(() => {
                console.log("Pointer " + path + " deleted.")
            })
    }

    if (target == "refresh") {
        return Cloud.privatePostAsync(nodeutil.pathToPtr(path), {})
            .then(r => {
                console.log(r)
                return r
            })
    }

    let ptr = {
        path: path,
        releaseid: "",
        redirect: "",
        scriptid: "",
        artid: "",
        htmlartid: "",
        userplatform: ["pxt-cli"],
    }

    target = target.replace(mingwRx, "/")

    return (/^[a-z]+$/.test(target) ? Cloud.privateGetAsync(target) : Promise.reject(""))
        .then(r => {
            if (r.kind == "script")
                ptr.scriptid = target
            else if (r.kind == "art")
                ptr.artid = target
            else if (r.kind == "release")
                ptr.releaseid = target
            else {
                U.userError("Don't know how to set pointer to this publication type: " + r.kind)
            }
        }, e => {
            if (/^(\/|http)/.test(target)) {
                console.log("Assuming redirect for: " + target)
                ptr.redirect = target
            } else {
                U.userError("Don't know how to set pointer to: " + target)
            }
        })
        .then(() => Cloud.privatePostAsync("pointers", ptr))
        .then(r => {
            console.log(r)
            return r
        })
}

function allFiles(top: string, maxDepth = 8, allowMissing = false): string[] {
    let res: string[] = []
    if (allowMissing && !fs.existsSync(top)) return res
    for (let p of fs.readdirSync(top)) {
        if (p[0] == ".") continue;
        let inner = top + "/" + p
        let st = fs.statSync(inner)
        if (st.isDirectory()) {
            if (maxDepth > 1)
                U.pushRange(res, allFiles(inner, maxDepth - 1))
        } else {
            res.push(inner)
        }
    }
    return res
}

function onlyExts(files: string[], exts: string[]) {
    return files.filter(f => exts.indexOf(path.extname(f)) >= 0)
}

function pxtFileList(pref: string) {
    return allFiles(pref + "webapp/public")
        .concat(onlyExts(allFiles(pref + "built/web", 1), [".js", ".css"]))
        .concat(allFiles(pref + "built/web/fonts", 1))
        .concat(allFiles(pref + "built/web/vs", 4))

}

function semverCmp(a: string, b: string) {
    let parse = (s: string) => {
        let v = s.split(/\./).map(parseInt)
        return v[0] * 100000000 + v[1] * 10000 + v[2]
    }
    return parse(a) - parse(b)
}

let readJson = nodeutil.readJson;

function travisAsync() {
    forceCloudBuild = true

    const rel = process.env.TRAVIS_TAG || ""
    const atok = process.env.NPM_ACCESS_TOKEN
    const npmPublish = /^v\d+\.\d+\.\d+$/.exec(rel) && atok;

    if (npmPublish) {
        let npmrc = path.join(process.env.HOME, ".npmrc")
        console.log(`Setting up ${npmrc}`)
        let cfg = "//registry.npmjs.org/:_authToken=" + atok + "\n"
        fs.writeFileSync(npmrc, cfg)
    }

    console.log("TRAVIS_TAG:", rel)

    const branch = process.env.TRAVIS_BRANCH || "local"
    const latest = branch == "master" ? "latest" : "git-" + branch

    let pkg = readJson("package.json")
    if (pkg["name"] == "pxt-core") {
        return npmPublish ? runNpmAsync("publish") : Promise.resolve();
    } else {
        return buildTargetAsync()
            .then(() => uploader.checkDocsAsync())
            .then(() => {
                let trg = readLocalPxTarget()
                if (rel)
                    return uploadTargetAsync(trg.id + "/" + rel)
                        .then(() => npmPublish ? runNpmAsync("publish") : Promise.resolve())
                        .then(() => uploadTargetTranslationsAsync())
                else
                    return uploadTargetAsync(trg.id + "/" + latest)
            })
    }
}

function bumpKsDepAsync() {
    let pkg = readJson("package.json")
    if (pkg["name"] == "pxt-core") return Promise.resolve(pkg)

    let gitPull = Promise.resolve()

    if (fs.existsSync("node_modules/pxt-core/.git")) {
        gitPull = spawnAsync({
            cmd: "git",
            args: ["pull"],
            cwd: "node_modules/pxt-core"
        })
    }

    return gitPull
        .then(() => {
            let kspkg = readJson("node_modules/pxt-core/package.json")
            let currVer = pkg["dependencies"]["pxt-core"]
            let newVer = kspkg["version"]
            if (currVer == newVer) {
                console.log(`Referenced pxt-core dep up to date: ${currVer}`)
                return pkg
            }

            console.log(`Bumping pxt-core dep version: ${currVer} -> ${newVer}`)
            if (currVer != "*" && pxt.semver.strcmp(currVer, newVer) > 0) {
                U.userError("Trying to downgrade pxt-core.")
            }
            pkg["dependencies"]["pxt-core"] = newVer
            fs.writeFileSync("package.json", JSON.stringify(pkg, null, 2) + "\n")
            return runGitAsync("commit", "-m", `Bump pxt-core to ${newVer}`, "--", "package.json")
                .then(() => pkg)
        })
}

function updateAsync() {
    return Promise.resolve()
        .then(() => runGitAsync("pull"))
        .then(() => bumpKsDepAsync())
        .then(() => runNpmAsync("install"));
}

function justBumpPkgAsync() {
    ensurePkgDir()
    return Promise.resolve()
        .then(() => spawnWithPipeAsync({
            cmd: "git",
            args: ["status", "--porcelain", "--untracked-files=no"]
        }))
        .then(buf => {
            if (buf.length)
                U.userError("Please commit all files to git before running 'pxt bump'")
            return mainPkg.loadAsync()
        })
        .then(() => {
            let v = pxt.semver.parse(mainPkg.config.version)
            v.patch++
            return queryAsync("New version", pxt.semver.stringify(v))
        })
        .then(nv => {
            let v = pxt.semver.parse(nv)
            mainPkg.config.version = pxt.semver.stringify(v)
            mainPkg.saveConfig()
        })
        .then(() => runGitAsync("commit", "-a", "-m", mainPkg.config.version))
        .then(() => runGitAsync("tag", "v" + mainPkg.config.version))
}

function bumpAsync() {
    if (fs.existsSync(pxt.CONFIG_NAME))
        return Promise.resolve()
            .then(() => runGitAsync("pull"))
            .then(() => justBumpPkgAsync())
            .then(() => runGitAsync("push", "--tags"))
            .then(() => runGitAsync("push"))
    else if (fs.existsSync("pxtarget.json"))
        return Promise.resolve()
            .then(() => runGitAsync("pull"))
            .then(() => bumpKsDepAsync())
            .then(() => runNpmAsync("version", "patch"))
            .then(() => runGitAsync("push", "--tags"))
            .then(() => runGitAsync("push"))
    else {
        throw U.userError("Couldn't find package or target JSON file; nothing to bump")
    }
}

function runGitAsync(...args: string[]) {
    return spawnAsync({
        cmd: "git",
        args: args,
        cwd: "."
    })
}

function runNpmAsync(...args: string[]) {
    console.log("npm", args);
    return spawnAsync({
        cmd: addCmd("npm"),
        args: args,
        cwd: "."
    })
}

function pkgVersion() {
    let ver = readJson("package.json")["version"]
    let info = travisInfo()
    if (!info.tag)
        ver += "-" + (info.commit ? info.commit.slice(0, 6) : "local")
    return ver
}

function targetFileList() {
    let fp = forkPref()
    let forkFiles = (name: string) => {
        if (fp)
            // make sure for the local files to follow fork files - this is the overriding order
            return allFiles(fp + name).concat(allFiles(name, 8, true))
        else
            return allFiles(name)
    }
    let lst = onlyExts(forkFiles("built"), [".js", ".css", ".json", ".webmanifest"])
        .concat(forkFiles("sim/public"))
    // the cloud only accepts *.json and sim* files in targets - TODO is this still true?
    return lst.filter(fn => /\.json$/.test(fn) || /[\/\\]sim[^\\\/]*$/.test(fn))
}

export function staticpkgAsync(label?: string) {
    let dir = label ? "/" + label + "/" : "/"
    return Promise.resolve()
        .then(() => uploadCoreAsync({
            label: label || "main",
            pkgversion: "0.0.0",
            fileList: pxtFileList("node_modules/pxt-core/").concat(targetFileList()),
            localDir: dir
        }))
        .then(() => renderDocs(dir))
}

export function uploadTargetAsync(label?: string) {
    return uploadCoreAsync({
        label: label,
        fileList: pxtFileList(forkPref() + "node_modules/pxt-core/").concat(targetFileList()),
        pkgversion: pkgVersion(),
        fileContent: {}
    })
}

interface UploadOptions {
    fileList: string[];
    pkgversion: string;
    fileContent?: Map<string>;
    label?: string
    legacyLabel?: boolean;
    target?: string;
    localDir?: string;
}

interface BlobReq {
    hash: string;
    content: string;
    encoding: string;
    filename: string; // comment only
    size: number; // ditto
}

type GitTree = Map<GitEntry>;
interface GitEntry {
    hash?: string;
    subtree?: GitTree;
}

interface CommitInfo {
    tree: GitTree;
    parents: string[];
    message: string;
}

function uploadFileName(p: string) {
    return p.replace(/^.*(built\/web\/|\w+\/public\/|built\/)/, "")
}

function gitUploadAsync(opts: UploadOptions, uplReqs: Map<BlobReq>) {
    let reqs = U.unique(U.values(uplReqs), r => r.hash)
    console.log("Asking for", reqs.length, "hashes")
    return Promise.resolve()
        .then(() => Cloud.privatePostAsync("upload/status", {
            hashes: reqs.map(r => r.hash)
        }))
        .then(resp => {
            let missing = U.toDictionary(resp.missing as string[], s => s)
            let missingReqs = reqs.filter(r => !!U.lookup(missing, r.hash))
            let size = 0
            for (let r of missingReqs) size += r.size
            console.log("files missing: ", missingReqs.length, size, "bytes")
            return Promise.map(missingReqs,
                r => Cloud.privatePostAsync("upload/blob", r)
                    .then(() => {
                        console.log(r.filename + ": OK," + r.size + " " + r.hash)
                    }))
        })
        .then(() => {
            let roottree: Map<GitEntry> = {}
            let get = (tree: GitTree, path: string): GitEntry => {
                let subt = U.lookup(tree, path)
                if (!subt)
                    subt = tree[path] = {}
                return subt
            }
            let lookup = (tree: GitTree, path: string): GitEntry => {
                let m = /^([^\/]+)\/(.*)/.exec(path)
                if (m) {
                    let subt = get(tree, m[1])
                    U.assert(!subt.hash)
                    if (!subt.subtree) subt.subtree = {}
                    return lookup(subt.subtree, m[2])
                } else {
                    return get(tree, path)
                }
            }
            for (let fn of Object.keys(uplReqs)) {
                let e = lookup(roottree, fn)
                e.hash = uplReqs[fn].hash
            }
            let info = travisInfo()
            let data: CommitInfo = {
                message: "Upload from " + info.commitUrl,
                parents: [],
                tree: roottree,
            }
            console.log("Creating commit...")
            fs.writeFileSync("data.json", JSON.stringify(data, null, 1))
            return Cloud.privatePostAsync("upload/commit", data)
        })
        .then(res => {
            console.log("Commit:", res)
        })

}

function uploadCoreAsync(opts: UploadOptions) {
    let liteId = "<none>"

    let replacements: Map<string> = {
        "/sim/simulator.html": "@simUrl@",
        "/sim/siminstructions.html": "@partsUrl@",
        "/sim/sim.webmanifest": "@relprefix@webmanifest",
        "/embed.js": "@targetUrl@@relprefix@embed",
        "/cdn/": "@pxtCdnUrl@",
        "/doccdn/": "@pxtCdnUrl@",
        "/sim/": "@targetCdnUrl@",
        "data-manifest=\"\"": "@manifest@",
        "var pxtConfig = null": "var pxtConfig = @cfg@",
    }


    if (opts.localDir) {
        let cfg: pxt.WebConfig = {
            "relprefix": opts.localDir,
            "workerjs": opts.localDir + "worker.js",
            "tdworkerjs": opts.localDir + "tdworker.js",
            "monacoworkerjs": opts.localDir + "monacoworker.js",
            "pxtVersion": opts.pkgversion,
            "pxtRelId": "",
            "pxtCdnUrl": opts.localDir,
            "targetVersion": opts.pkgversion,
            "targetRelId": "",
            "targetCdnUrl": opts.localDir,
            "targetUrl": "",
            "targetId": opts.target,
            "simUrl": opts.localDir + "simulator.html",
            "partsUrl": opts.localDir + "siminstructions.html",
            "runUrl": opts.localDir + "run.html",
            "docsUrl": opts.localDir + "docs.html",
            "isStatic": true,
        }
        replacements = {
            "/embed.js": opts.localDir + "embed.js",
            "/cdn/": opts.localDir,
            "/doccdn/": opts.localDir,
            "/sim/": opts.localDir,
            "@workerjs@": `${opts.localDir}worker.js\n# ver ${new Date().toString()}`,
            //"data-manifest=\"\"": `manifest="${opts.localDir}release.manifest"`,
            "var pxtConfig = null": "var pxtConfig = " + JSON.stringify(cfg, null, 4),
        }
    }

    let replFiles = [
        "index.html",
        "embed.js",
        "run.html",
        "docs.html",
        "siminstructions.html",
        "release.manifest",
        "worker.js",
        "tdworker.js",
        "monacoworker.js",
        "simulator.html",
        "sim.manifest",
        "sim.webmanifest",
    ]

    nodeutil.mkdirP("built/uploadrepl")

    let uplReqs: Map<BlobReq> = {}

    let uploadFileAsync = (p: string) => {
        let rdf: Promise<Buffer> = null
        if (opts.fileContent) {
            let s = U.lookup(opts.fileContent, p)
            if (s != null)
                rdf = Promise.resolve(new Buffer(s, "utf8"))
        }
        if (!rdf) {
            if (!fs.existsSync(p))
                return;
            rdf = readFileAsync(p)
        }

        let fileName = uploadFileName(p)
        let mime = U.getMime(p)
        let isText = /^(text\/.*|application\/.*(javascript|json))$/.test(mime)
        let content = ""
        let data: Buffer;
        return rdf.then((rdata: Buffer) => {
            data = rdata;
            if (isText) {
                content = data.toString("utf8")
                if (fileName == "index.html") {
                    content = server.expandHtml(content)
                }

                if (replFiles.indexOf(fileName) >= 0) {
                    for (let from of Object.keys(replacements)) {
                        content = U.replaceAll(content, from, replacements[from])
                    }
                    if (opts.localDir) {
                        data = new Buffer(content, "utf8")
                    } else {
                        // save it for developer inspection
                        fs.writeFileSync("built/uploadrepl/" + fileName, content)
                    }
                } else if (fileName == "target.json") {
                    let trg: pxt.TargetBundle = JSON.parse(content)
                    if (opts.localDir) {
                        for (let e of trg.appTheme.docMenu)
                            if (e.path[0] == "/") {
                                e.path = opts.localDir + "docs" + e.path + ".html"
                            }
                        trg.appTheme.logoUrl = opts.localDir
                        trg.appTheme.homeUrl = opts.localDir
                        data = new Buffer(JSON.stringify(trg, null, 2), "utf8")
                    } else {
                        if (isNewBackend()) return Promise.resolve() // TODO
                        // expand usb help pages
                        return Promise.all(
                            (trg.appTheme.usbHelp || []).filter(h => !!h.path)
                                .map(h => uploader.uploadArtAsync(h.path, true)
                                    .then(blob => {
                                        console.log(`target.json patch:    ${h.path} -> ${blob}`)
                                        h.path = blob;
                                    }))
                        ).then(() => {
                            content = JSON.stringify(trg, null, 2);
                        })
                    }
                }
            } else {
                content = data.toString("base64")
            }
            return Promise.resolve()
        }).then(() => {

            if (opts.localDir) {
                let fn = path.join(builtPackaged + opts.localDir, fileName)
                nodeutil.mkdirP(path.dirname(fn))
                return writeFileAsync(fn, data)
            }

            if (isNewBackend()) {
                let req = {
                    encoding: isText ? "utf8" : "base64",
                    content,
                    hash: "",
                    filename: fileName,
                    size: 0
                }
                let hash = crypto.createHash("sha1")
                let buf = new Buffer(req.content, req.encoding)
                req.size = buf.length
                hash.update(new Buffer("blob " + buf.length + "\u0000"))
                hash.update(buf)
                req.hash = hash.digest("hex")
                uplReqs[fileName] = req
                return Promise.resolve()
            }

            return Cloud.privatePostAsync(liteId + "/files", {
                encoding: isText ? "utf8" : "base64",
                filename: fileName,
                contentType: mime,
                content,
            }).then(resp => {
                console.log(fileName, mime)
            })
        })
    }

    // only keep the last version of each uploadFileName()
    opts.fileList = U.values(U.toDictionary(opts.fileList, uploadFileName))

    if (opts.localDir)
        return Promise.map(opts.fileList, uploadFileAsync, { concurrency: 15 })
            .then(() => {
                console.log("Release files written to", path.resolve(builtPackaged + opts.localDir))
            })


    if (isNewBackend())
        return Promise.map(opts.fileList, uploadFileAsync, { concurrency: 15 })
            .then(() => gitUploadAsync(opts, uplReqs))

    let info = travisInfo()
    return Cloud.privatePostAsync("releases", {
        pkgversion: opts.pkgversion,
        commit: info.commitUrl,
        branch: info.tag || info.branch,
        buildnumber: process.env['TRAVIS_BUILD_NUMBER'],
        target: pxt.appTarget ? pxt.appTarget.id : "",
        type: "fulltarget"
    })
        .then(resp => {
            console.log(resp)
            liteId = resp.id
            return Promise.map(opts.fileList, uploadFileAsync, { concurrency: 15 })
        })
        .then(() => {
            if (!opts.label) return Promise.resolve()
            if (!U.startsWith(opts.label, pxt.appTarget.id))
                opts.label = pxt.appTarget.id + "/" + opts.label
            if (opts.legacyLabel) return Cloud.privatePostAsync(liteId + "/label", { name: opts.label })
            else return Cloud.privatePostAsync("pointers", {
                path: nodeutil.sanitizePath(opts.label),
                releaseid: liteId
            }).then(() => {
                // semver style update, if v0.1.2, setup v0.1
                let mami = opts.label.replace(/\/v(\d+)\.(\d+)\.(\d+)$/, `/v\$1.\$2`)
                if (opts.label == mami)
                    return Promise.resolve();
                console.log("Also tagging with " + mami)
                return Cloud.privatePostAsync("pointers", {
                    path: nodeutil.sanitizePath(mami),
                    releaseid: liteId
                })
            }).then(() => {
                // tag release/v0.1.2 also as release/alpha
                const alpha = opts.label.replace(/\/v\d.*$/, "/alpha")
                if (alpha == opts.label) return Promise.resolve()
                else {
                    console.log("Also tagging with " + alpha)
                    return Cloud.privatePostAsync("pointers", {
                        path: nodeutil.sanitizePath(alpha),
                        releaseid: liteId
                    })
                }
            })
        })
        .then(() => {
            console.log("All done; tagged with " + opts.label)
        })
}

function readLocalPxTarget() {
    if (!fs.existsSync("pxtarget.json")) {
        console.error("This command requires pxtarget.json in current directory.")
        process.exit(1)
    }
    nodeutil.targetDir = process.cwd()
    let cfg: pxt.TargetBundle = readJson("pxtarget.json")
    if (forkPref()) {
        let cfgF: pxt.TargetBundle = readJson(forkPref() + "pxtarget.json")
        U.jsonMergeFrom(cfgF, cfg)
        return cfgF
    }
    return cfg
}

function forEachBundledPkgAsync(f: (pkg: pxt.MainPackage) => Promise<void>) {
    let prev = process.cwd()
    return Promise.mapSeries(pxt.appTarget.bundleddirs, (dirname) => {
        console.log("building in " + dirname)
        process.chdir(path.join(nodeutil.targetDir, dirname))
        mainPkg = new pxt.MainPackage(new Host())
        return f(mainPkg);
    })
        .finally(() => process.chdir(prev))
        .then(() => { })
}

export interface SpawnOptions {
    cmd: string;
    args: string[];
    cwd?: string;
    shell?: boolean;
    pipe?: boolean;
}

export function spawnAsync(opts: SpawnOptions) {
    opts.pipe = false
    return spawnWithPipeAsync(opts)
        .then(() => { })
}

export function spawnWithPipeAsync(opts: SpawnOptions) {
    if (opts.pipe === undefined) opts.pipe = true
    let info = opts.cmd + " " + opts.args.join(" ")
    if (opts.cwd && opts.cwd != ".") info = "cd " + opts.cwd + "; " + info
    console.log("[run] " + info)
    return new Promise<Buffer>((resolve, reject) => {
        let ch = child_process.spawn(opts.cmd, opts.args, {
            cwd: opts.cwd,
            env: process.env,
            stdio: opts.pipe ? [process.stdin, "pipe", process.stderr] : "inherit",
            shell: opts.shell || false
        } as any)
        let bufs: Buffer[] = []
        if (opts.pipe)
            ch.stdout.on('data', (buf: Buffer) => {
                bufs.push(buf)
                process.stdout.write(buf)
            })
        ch.on('close', (code: number) => {
            if (code != 0)
                reject(new Error("Exit code: " + code + " from " + info))
            resolve(Buffer.concat(bufs))
        });
    })
}

function ghpSetupRepoAsync() {
    function getreponame() {
        let cfg = fs.readFileSync("built/gh-pages/.git/config", "utf8")
        let m = /^\s*url\s*=\s*.*github.*\/([^\/\s]+)$/mi.exec(cfg)
        if (!m) U.userError("cannot determine GitHub repo name")
        return m[1].replace(/\.git$/, "")
    }
    if (fs.existsSync("built/gh-pages")) {
        console.log("Skipping init of built/gh-pages; you can delete it first to get full re-init")
        return Promise.resolve(getreponame())
    }

    cpR(".git", "built/gh-pages/.git")
    return ghpGitAsync("checkout", "gh-pages")
        .then(() => getreponame(), (e: any) => {
            U.userError("No gh-pages branch. Try 'pxt ghpinit' first.")
        })
}

function ghpGitAsync(...args: string[]) {
    return spawnAsync({
        cmd: "git",
        cwd: "built/gh-pages",
        args: args
    })
}

export function ghpPushAsync() {
    let repoName = ""
    return ghpSetupRepoAsync()
        .then(name => staticpkgAsync((repoName = name)))
        .then(() => {
            cpR(builtPackaged + "/" + repoName, "built/gh-pages")
        })
        .then(() => ghpGitAsync("add", "."))
        .then(() => ghpGitAsync("commit", "-m", "Auto-push"))
        .then(() => ghpGitAsync("push"))
}

export function ghpInitAsync() {
    if (fs.existsSync("built/gh-pages"))
        U.userError("built/gh-pages already exists")
    cpR(".git", "built/gh-pages/.git")
    return ghpGitAsync("checkout", "gh-pages")
        .then(() => U.userError("gh-pages branch already exists"), (e: any) => { })
        .then(() => ghpGitAsync("checkout", "--orphan", "gh-pages"))
        .then(() => ghpGitAsync("rm", "-rf", "."))
        .then(() => {
            fs.writeFileSync("built/gh-pages/index.html", "Under construction.")
            return ghpGitAsync("add", ".")
        })
        .then(() => ghpGitAsync("commit", "-m", "Initial."))
        .then(() => ghpGitAsync("push", "--set-upstream", "origin", "gh-pages"))
}

function maxMTimeAsync(dirs: string[]) {
    let max = 0
    return Promise.map(dirs, dn => readDirAsync(dn)
        .then(files => Promise.map(files, fn => statAsync(path.join(dn, fn))
            .then(st => {
                max = Math.max(st.mtime.getTime(), max)
            }))))
        .then(() => max)
}

export function buildTargetAsync(): Promise<void> {
    if (pxt.appTarget.forkof || pxt.appTarget.id == "core")
        return buildTargetCoreAsync()
    return simshimAsync()
        .then(() => buildFolderAsync('sim'))
        .then(buildTargetCoreAsync)
        .then(() => buildFolderAsync('cmds', true))
        .then(() => buildFolderAsync('server', true))
}

function buildFolderAsync(p: string, optional?: boolean): Promise<void> {
    if (!fs.existsSync(p + "/tsconfig.json")) {
        if (!optional) U.userError(`${p}/tsconfig.json not found`);
        return Promise.resolve()
    }

    if (!fs.existsSync("node_modules/typescript")) {
        U.userError("Oops, typescript does not seem to be installed, did you run 'npm install'?");
    }

    console.log(`building ${p}...`)
    dirsToWatch.push(p)
    return spawnAsync({
        cmd: "node",
        args: ["../node_modules/typescript/bin/tsc"],
        cwd: p
    })
}

function addCmd(name: string) {
    return name + (/^win/.test(process.platform) ? ".cmd" : "")
}

function buildPxtAsync(includeSourceMaps = false): Promise<string[]> {
    let ksd = "node_modules/pxt-core"
    if (!fs.existsSync(ksd + "/pxtlib/main.ts")) return Promise.resolve([]);

    console.log(`building ${ksd}...`);
    return spawnAsync({
        cmd: addCmd("jake"),
        args: includeSourceMaps ? ["sourceMaps=true"] : [],
        cwd: ksd
    }).then(() => {
        console.log("local pxt-core built.")
        return [ksd]
    }, e => {
        buildFailed("local pxt-core build FAILED", e)
        return [ksd]
    });
}

let dirsToWatch: string[] = []

function travisInfo() {
    return {
        branch: process.env['TRAVIS_BRANCH'],
        tag: process.env['TRAVIS_TAG'],
        commit: process.env['TRAVIS_COMMIT'],
        commitUrl: !process.env['TRAVIS_COMMIT'] ? undefined :
            "https://github.com/" + process.env['TRAVIS_REPO_SLUG'] + "/commits/" + process.env['TRAVIS_COMMIT'],
    }
}

function buildWebManifest(cfg: pxt.TargetBundle) {
    let webmanifest: any = {
        "lang": "en",
        "dir": "ltr",
        "name": cfg.name,
        "short_name": cfg.name,
        "icons": [
            {
                "src": "\/static\/icons\/android-chrome-36x36.png",
                "sizes": "36x36",
                "type": "image\/png",
                "density": 0.75
            },
            {
                "src": "\/static\/icons\/android-chrome-48x48.png",
                "sizes": "48x48",
                "type": "image\/png",
                "density": 1
            },
            {
                "src": "\/static\/icons\/android-chrome-72x72.png",
                "sizes": "72x72",
                "type": "image\/png",
                "density": 1.5
            },
            {
                "src": "\/static\/icons\/android-chrome-96x96.png",
                "sizes": "96x96",
                "type": "image\/png",
                "density": 2
            },
            {
                "src": "\/static\/icons\/android-chrome-144x144.png",
                "sizes": "144x144",
                "type": "image\/png",
                "density": 3
            },
            {
                "src": "\/static\/icons\/android-chrome-192x192.png",
                "sizes": "192x192",
                "type": "image\/png",
                "density": 4
            }
        ],
        "scope": "/",
        "start_url": "/",
        "display": "standalone",
        "orientation": "landscape"
    }
    let diskManifest: any = {}
    if (fs.existsSync("webmanifest.json"))
        diskManifest = nodeutil.readJson("webmanifest.json")
    U.jsonCopyFrom(webmanifest, diskManifest)
    return webmanifest;
}

function saveThemeJson(cfg: pxt.TargetBundle) {
    cfg.appTheme.id = cfg.id
    cfg.appTheme.title = cfg.title
    cfg.appTheme.name = cfg.name
    cfg.appTheme.description = cfg.description

    // expand logo
    let logos = (cfg.appTheme as any as Map<string>);
    Object.keys(logos)
        .filter(k => /logo$/i.test(k) && /^\.\//.test(logos[k]))
        .forEach(k => {
            let fn = path.join('./docs', logos[k]);
            console.log(`importing ${fn}`)
            let b = fs.readFileSync(fn)
            let mimeType = '';
            if (/\.svg$/i.test(fn)) mimeType = "image/svg+xml";
            else if (/\.png$/i.test(fn)) mimeType = "image/png";
            else if (/\.jpe?g$/i.test(fn)) mimeType = "image/jpeg";
            if (mimeType) logos[k] = `data:${mimeType};base64,${b.toString('base64')}`;
            else logos[k] = b.toString('utf8');
        })

    if (!cfg.appTheme.htmlDocIncludes)
        cfg.appTheme.htmlDocIncludes = {}

    cfg.appTheme.locales = {}

    let lpath = "docs/_locales"
    if (fs.existsSync(lpath)) {
        for (let loc of fs.readdirSync(lpath)) {
            let fn = lpath + "/" + loc + "/_theme.json"
            if (fs.existsSync(fn))
                cfg.appTheme.locales[loc.toLowerCase()] = readJson(fn)
        }
    }

    if (fs.existsSync("built/templates.json")) {
        cfg.appTheme.htmlTemplates = readJson("built/templates.json")
    }

    nodeutil.mkdirP("built");
    fs.writeFileSync("built/theme.json", JSON.stringify(cfg.appTheme, null, 2))
}

let forkPref = server.forkPref

function buildTargetCoreAsync() {
    let cfg = readLocalPxTarget()
    cfg.bundledpkgs = {}
    pxt.appTarget = cfg;
    let statFiles: Map<number> = {}
    let isFork = !!pxt.appTarget.forkof
    if (isFork)
        forceCloudBuild = true
    cfg.bundleddirs = cfg.bundleddirs.map(s => forkPref() + s)
    dirsToWatch = cfg.bundleddirs.slice()
    if (!isFork && pxt.appTarget.id != "core") {
        dirsToWatch.push("sim"); // simulator
        dirsToWatch = dirsToWatch.concat(
            fs.readdirSync("sim")
                .map(p => path.join("sim", p))
                .filter(p => fs.statSync(p).isDirectory()));
    }
    console.log(`building target.json in ${process.cwd()}...`)
    return forEachBundledPkgAsync(pkg =>
        pkg.filesToBePublishedAsync()
            .then(res => {
                cfg.bundledpkgs[pkg.config.name] = res
            })
            .then(testForBuildTargetAsync))
        .then(() => {
            let info = travisInfo()
            cfg.versions = {
                branch: info.branch,
                tag: info.tag,
                commits: info.commitUrl,
                target: readJson("package.json")["version"],
                pxt: pxt.appTarget.id == "core" ?
                    readJson("package.json")["version"] :
                    readJson(forkPref() + "node_modules/pxt-core/package.json")["version"],
            }

            saveThemeJson(cfg)

            const webmanifest = buildWebManifest(cfg)
            const webmanifestjson = JSON.stringify(cfg, null, 2)
            fs.writeFileSync("built/target.json", webmanifestjson)
            pxt.appTarget = cfg; // make sure we're using the latest version
            let targetlight = U.flatClone(cfg)
            delete targetlight.bundleddirs
            delete targetlight.bundledpkgs
            delete targetlight.appTheme
            const targetlightjson = JSON.stringify(targetlight, null, 2);
            fs.writeFileSync("built/targetlight.json", targetlightjson)
            fs.writeFileSync("built/sim.webmanifest", JSON.stringify(webmanifest, null, 2))
        })
        .then(() => {
            console.log("target.json built.")
        })
}

function buildAndWatchAsync(f: () => Promise<string[]>): Promise<void> {
    let currMtime = Date.now()
    return f()
        .then(dirs => {
            if (globalConfig.noAutoBuild) return
            console.log('watching ' + dirs.join(', ') + '...');
            let loop = () => {
                Promise.delay(1000)
                    .then(() => maxMTimeAsync(dirs))
                    .then(num => {
                        if (num > currMtime) {
                            currMtime = num
                            f()
                                .then(d => {
                                    dirs = d
                                    U.nextTick(loop)
                                })
                        } else {
                            U.nextTick(loop)
                        }
                    })
            }
            U.nextTick(loop)
        })

}

function buildFailed(msg: string, e: any) {
    console.log("")
    console.log("***")
    console.log("*** Build failed: " + msg)
    console.log(e.stack)
    console.log("***")
    console.log("")
}

function buildAndWatchTargetAsync(includeSourceMaps = false) {
    if (forkPref() && fs.existsSync("pxtarget.json")) {
        console.log("Assuming target fork; building once.")
        return buildTargetAsync()
    }

    if (!fs.existsSync("sim/tsconfig.json")) {
        console.log("No sim/tsconfig.json; assuming npm installed package")
        return Promise.resolve()
    }

    return buildAndWatchAsync(() => buildPxtAsync(includeSourceMaps)
        .then(() => buildTargetAsync().then(r => { }, e => {
            buildFailed("target build failed: " + e.message, e)
        }))
        .then(() => [path.resolve("node_modules/pxt-core")].concat(dirsToWatch)));
}

function cpR(src: string, dst: string, maxDepth = 8) {
    src = path.resolve(src)
    let files = allFiles(src, maxDepth)
    let dirs: Map<boolean> = {}
    for (let f of files) {
        let bn = f.slice(src.length)
        let dd = path.join(dst, bn)
        let dir = path.dirname(dd)
        if (!U.lookup(dirs, dir)) {
            nodeutil.mkdirP(dir)
            dirs[dir] = true
        }
        let buf = fs.readFileSync(f)
        fs.writeFileSync(dd, buf)
    }
}

let builtPackaged = "built/packaged"

function renderDocs(localDir: string) {
    let dst = path.resolve(builtPackaged + localDir)

    cpR("node_modules/pxt-core/docfiles", dst + "/docfiles")
    if (fs.existsSync("docfiles"))
        cpR("docfiles", dst + "/docfiles")

    let webpath = localDir
    let docsTemplate = server.expandDocFileTemplate("docs.html")
    docsTemplate = U.replaceAll(docsTemplate, "/cdn/", webpath)
    docsTemplate = U.replaceAll(docsTemplate, "/doccdn/", webpath)
    docsTemplate = U.replaceAll(docsTemplate, "/docfiles/", webpath + "docfiles/")
    docsTemplate = U.replaceAll(docsTemplate, "/--embed", webpath + "embed.js")

    let dirs: Map<boolean> = {}
    for (let f of allFiles("docs", 8)) {
        let dd = path.join(dst, f)
        let dir = path.dirname(dd)
        if (!U.lookup(dirs, dir)) {
            nodeutil.mkdirP(dir)
            dirs[dir] = true
        }
        let buf = fs.readFileSync(f)
        if (/\.(md|html)$/.test(f)) {
            let str = buf.toString("utf8")
            let path = f.slice(5).split(/\//)
            let bc = path.map((e, i) => {
                return {
                    href: "/" + path.slice(0, i + 1).join("/"),
                    name: e
                }
            })
            let html = ""
            if (U.endsWith(f, ".md"))
                html = pxt.docs.renderMarkdown(docsTemplate, str, pxt.appTarget.appTheme, null, bc, f)
            else
                html = server.expandHtml(str)
            html = html.replace(/(<a[^<>]*)\shref="(\/[^<>"]*)"/g, (f, beg, url) => {
                return beg + ` href="${webpath}docs${url}.html"`
            })
            buf = new Buffer(html, "utf8")
            dd = dd.slice(0, dd.length - 3) + ".html"
        }
        fs.writeFileSync(dd, buf)
    }
    console.log("Docs written.")
}

export function serveAsync(...args: string[]) {
    forceCloudBuild = !globalConfig.localBuild
    let trimmedArgs = args.map((arg) => {
        return arg.replace(/^-*/, "");
    });
    let hasArg = (arg: string): boolean => {
        return trimmedArgs && trimmedArgs.length && trimmedArgs.indexOf(arg) !== -1;
    };

    let justServe = false
    let packaged = false
    let includeSourceMaps = false;

    if (hasArg("yt")) {
        forceCloudBuild = false
    } else if (hasArg("cloud")) {
        forceCloudBuild = true
    } else if (hasArg("just")) {
        justServe = true
    } else if (hasArg("pkg")) {
        justServe = true
        packaged = true
    } else if (hasArg("no-browser")) {
        justServe = true
        globalConfig.noAutoStart = true
    } else if (hasArg("include-source-maps")) {
        includeSourceMaps = true;
    }
    if (!globalConfig.localToken) {
        globalConfig.localToken = U.guidGen();
        saveConfig()
    }
    let localToken = globalConfig.localToken;
    if (!fs.existsSync("pxtarget.json")) {
        //Specifically when the target is being used as a library
        let targetDepLoc = nodeutil.targetDir
        if (fs.existsSync(path.join(targetDepLoc, "pxtarget.json"))) {
            console.log(`Going to ${targetDepLoc}`)
            process.chdir(targetDepLoc)
        }
        else {
            let upper = path.join(__dirname, "../../..")
            if (fs.existsSync(path.join(upper, "pxtarget.json"))) {
                console.log("going to " + upper)
                process.chdir(upper)
            } else {
                U.userError("Cannot find pxtarget.json to serve.")
            }
        }
    }
    return (justServe ? Promise.resolve() : buildAndWatchTargetAsync(includeSourceMaps))
        .then(() => server.serveAsync({
            localToken: localToken,
            autoStart: !globalConfig.noAutoStart,
            packaged: packaged,
            electron: hasArg("electron")
        }))
}

function extensionAsync(add: string) {
    let dat = {
        "config": "ws",
        "tag": "v0",
        "replaceFiles": {
            "/generated/xtest.cpp": "namespace xtest {\n    GLUE void hello()\n    {\n        uBit.panic(123);\n " + add + "   }\n}\n",
            "/generated/extpointers.inc": "(uint32_t)(void*)::xtest::hello,\n",
            "/generated/extensions.inc": "#include \"xtest.cpp\"\n"
        },
        "dependencies": {}
    }
    let dat2 = { data: new Buffer(JSON.stringify(dat), "utf8").toString("base64") }
    return Cloud.privateRequestAsync({
        url: "compile/extension",
        data: dat2
    })
        .then(resp => {
            console.log(resp.json)
        })
}

let readFileAsync: any = Promise.promisify(fs.readFile)
let writeFileAsync: any = Promise.promisify(fs.writeFile)
let execAsync: (cmd: string, options?: { cwd?: string }) => Promise<Buffer> = Promise.promisify(child_process.exec)
let readDirAsync = Promise.promisify(fs.readdir)
let statAsync = Promise.promisify(fs.stat)

let commonfiles: Map<string> = {}
let fileoverrides: Map<string> = {}

class SnippetHost implements pxt.Host {
    //Global cache of module files
    static files: Map<Map<string>> = {}

    constructor(public name: string, public main: string, public extraDependencies: string[]) { }

    resolve(module: pxt.Package, filename: string): string {
        return ""
    }

    readFile(module: pxt.Package, filename: string): string {
        if (SnippetHost.files[module.id] && SnippetHost.files[module.id][filename]) {
            return SnippetHost.files[module.id][filename]
        }
        if (module.id == "this") {
            if (filename == "pxt.json") {
                return JSON.stringify({
                    "name": this.name,
                    "dependencies": this.dependencies,
                    "description": "",
                    "files": [
                        "main.blocks", //TODO: Probably don't want this
                        "main.ts"
                    ]
                })
            }
            else if (filename == "main.ts") {
                return this.main
            }
        }
        else {
            let p0 = path.join(module.id, filename);
            let p1 = path.join('libs', module.id, filename)
            let p2 = path.join('libs', module.id, 'built', filename)

            let contents: string = null

            try {
                contents = fs.readFileSync(p0, 'utf8')
            }
            catch (e) {
                try {
                    contents = fs.readFileSync(p1, 'utf8')
                }
                catch (e) {
                    //console.log(e)
                    try {
                        contents = fs.readFileSync(p2, 'utf8')
                    }
                    catch (e) {
                        //console.log(e)
                    }
                }
            }

            if (contents) {
                if (!SnippetHost.files[module.id]) {
                    SnippetHost.files[module.id] = {}
                }
                SnippetHost.files[module.id][filename] = contents
                return contents
            }
        }
        return ""
    }

    writeFile(module: pxt.Package, filename: string, contents: string) {
        SnippetHost.files[module.id][filename] = contents
    }

    getHexInfoAsync(extInfo: pxtc.ExtensionInfo): Promise<any> {
        //console.log(`getHexInfoAsync(${extInfo})`);
        return Promise.resolve()
    }

    cacheStoreAsync(id: string, val: string): Promise<void> {
        //console.log(`cacheStoreAsync(${id}, ${val})`)
        return Promise.resolve()
    }

    cacheGetAsync(id: string): Promise<string> {
        //console.log(`cacheGetAsync(${id})`)
        return Promise.resolve("")
    }

    downloadPackageAsync(pkg: pxt.Package): Promise<void> {
        //console.log(`downloadPackageAsync(${pkg.id})`)
        return Promise.resolve()
    }

    resolveVersionAsync(pkg: pxt.Package): Promise<string> {
        //console.log(`resolveVersionAsync(${pkg.id})`)
        return Promise.resolve("*")
    }

    private get dependencies(): { [key: string]: string } {
        let stdDeps: { [key: string]: string } = {}
        for (let extraDep of this.extraDependencies) {
            stdDeps[extraDep] = `file:../${extraDep}`
        }
        return stdDeps
    }
}

class Host
    implements pxt.Host {
    resolve(module: pxt.Package, filename: string) {
        if (module.level == 0) {
            return "./" + filename
        } else if (module.verProtocol() == "file") {
            return module.verArgument() + "/" + filename
        } else {
            return "pxt_modules/" + module.id + "/" + filename
        }
    }

    readFile(module: pxt.Package, filename: string): string {
        let commonFile = U.lookup(commonfiles, filename)
        if (commonFile != null) return commonFile;

        let overFile = U.lookup(fileoverrides, filename)
        if (module.level == 0 && overFile != null)
            return overFile

        let resolved = this.resolve(module, filename)
        try {
            return fs.readFileSync(resolved, "utf8")
        } catch (e) {
            if (module.config) {
                let addPath = module.config.additionalFilePath
                if (addPath) {
                    try {
                        return fs.readFileSync(path.join(addPath, resolved), "utf8")
                    } catch (e) {
                        return null
                    }
                }
            }
            return null
        }
    }

    writeFile(module: pxt.Package, filename: string, contents: string): void {
        let p = this.resolve(module, filename)
        let check = (p: string) => {
            let dir = p.replace(/\/[^\/]+$/, "")
            if (dir != p) {
                check(dir)
                if (!fs.existsSync(dir)) {
                    fs.mkdirSync(dir)
                }
            }
        }
        check(p)
        fs.writeFileSync(p, contents, "utf8")
    }

    getHexInfoAsync(extInfo: pxtc.ExtensionInfo): Promise<any> {
        if (extInfo.onlyPublic || forceCloudBuild)
            return pxt.hex.getHexInfoAsync(this, extInfo)

        return buildHexAsync(extInfo)
            .then(() => patchHexInfo(extInfo))
    }

    cacheStoreAsync(id: string, val: string): Promise<void> {
        mkHomeDirs()
        return writeFileAsync(path.join(cacheDir(), id), val, "utf8")
    }

    cacheGetAsync(id: string): Promise<string> {
        return readFileAsync(path.join(cacheDir(), id), "utf8")
            .then((v: string) => v, (e: any) => null as string)
    }

    downloadPackageAsync(pkg: pxt.Package) {
        return pkg.commonDownloadAsync()
            .then(resp => {
                if (resp) {
                    U.iterMap(resp, (fn: string, cont: string) => {
                        pkg.host().writeFile(pkg, fn, cont)
                    })
                    return Promise.resolve()
                }
                let proto = pkg.verProtocol()
                if (proto == "file") {
                    console.log(`skip download of local pkg: ${pkg.version()}`)
                    return Promise.resolve()
                } else {
                    return Promise.reject(`Cannot download ${pkg.version()}; unknown protocol`)
                }
            })
    }

}

let mainPkg = new pxt.MainPackage(new Host())

export function installAsync(packageName?: string) {
    ensurePkgDir();
    if (packageName) {
        let parsed = pxt.github.parseRepoId(packageName)
        return (parsed.tag
            ? Promise.resolve(parsed.tag)
            : pxt.github.latestVersionAsync(parsed.repo))
            .then(tag => { parsed.tag = tag })
            .then(() => pxt.github.pkgConfigAsync(parsed.repo, parsed.tag))
            .then(cfg => mainPkg.loadAsync()
                .then(() => {
                    let ver = pxt.github.stringifyRepo(parsed)
                    console.log(U.lf("Adding: {0}: {1}", cfg.name, ver))
                    mainPkg.config.dependencies[cfg.name] = ver
                    mainPkg.saveConfig()
                    mainPkg = new pxt.MainPackage(new Host())
                    return mainPkg.installAllAsync()
                }))
    } else {
        return mainPkg.installAllAsync()
            .then(() => {
                let tscfg = "tsconfig.json"
                if (!fs.existsSync(tscfg) && !fs.existsSync("../" + tscfg)) {
                    fs.writeFileSync(tscfg, defaultFiles[tscfg])
                }
            })
    }
}

const defaultFiles: Map<string> = {
    "tsconfig.json":
    `{
    "compilerOptions": {
        "target": "es5",
        "noImplicitAny": true,
        "outDir": "built",
        "rootDir": "."
    }
}
`,

    "tests.ts": `// tests go here; this will not be compiled when this package is used as a library
`,

    "Makefile": `all: deploy

build:
\tpxt build

deploy:
\tpxt deploy

test:
\tpxt test
`,

    "README.md": `# @NAME@
@DESCRIPTION@

## License
@LICENSE@

## Supported targets
* for PXT/@TARGET@
(The metadata above is needed for package search.)
`,

    ".gitignore":
    `built
node_modules
yotta_modules
yotta_targets
pxt_modules
*.db
*.tgz
`,
    ".vscode/settings.json":
    `{
    "editor.formatOnType": true,
    "files.autoSave": "afterDelay",
    "files.watcherExclude": {
        "**/.git/objects/**": true,
        "**/built/**": true,
        "**/node_modules/**": true,
        "**/yotta_modules/**": true,
        "**/yotta_targets": true,
        "**/pxt_modules/**": true
    },
    "search.exclude": {
        "**/built": true,
        "**/node_modules": true,
        "**/yotta_modules": true,
        "**/yotta_targets": true,
        "**/pxt_modules": true
    }
}`,
    ".vscode/tasks.json":
    `
// A task runner that calls the PXT compiler and
{
    "version": "0.1.0",

    // The command is pxt. Assumes that PXT has been installed using npm install -g pxt
    "command": "pxt",

    // The command is a shell script
    "isShellCommand": true,

    // Show the output window always.
    "showOutput": "always",

    "tasks": [{
        "taskName": "deploy",
        "isBuildCommand": true,
        "problemMatcher": "$tsc",
        "args": ["deploy"]
    }, {
        "taskName": "build",
        "isTestCommand": true,
        "problemMatcher": "$tsc",
        "args": ["build"]
    }, {
        "taskName": "publish",
        "problemMatcher": "$tsc",
        "args": ["publish"]
    }]
}
`
}

function addFile(name: string, cont: string) {
    let ff = mainPkg.getFiles()
    if (ff.indexOf(name) < 0) {
        mainPkg.config.files.push(name)
        mainPkg.saveConfig()
        console.log(U.lf("Added {0} to files in {1}.", name, pxt.CONFIG_NAME))
    }

    if (!fs.existsSync(name)) {
        let vars: Map<string> = {}
        let cfg = mainPkg.config as any
        for (let k of Object.keys(cfg)) {
            if (typeof cfg[k] == "string")
                vars[k] = cfg
        }
        vars["ns"] = mainPkg.config.name.replace(/[^a-zA-Z0-9]/g, "_")
        cont = cont.replace(/@([a-z]+)@/g, (f, k) => U.lookup(vars, k) || "")
        fs.writeFileSync(name, cont)
        console.log(U.lf("Wrote {0}.", name))
    } else {
        console.log(U.lf("Not overwriting {0}.", name))
    }
}


function addAsmAsync() {
    addFile("helpers.asm", `; example helper function
@ns@_helper:
    push {lr}
    adds r0, r0, r1
    pop {pc}
`)

    addFile("helpers.ts",
        `namespace @ns@ {
    /**
     * Help goes here.
     */
    //% shim=@ns@_helper
    export function helper(x: number, y: number) {
        // Dummy implementation for the simulator.
        return x - y
    }
}
`)
    return Promise.resolve()
}

function addCppAsync() {
    addFile("extension.cpp",
        `#include "pxt.h"
using namespace pxt;
namespace @ns@ {
    //%
    int extfun(int x, int y) {
        return x + y;
    }
}
`)
    addFile("extension.ts",
        `namespace @ns@ {
    /**
     * Help goes here.
     */
    //% shim=@ns@::extfun
    export function extfun(x: number, y: number) {
        // Dummy implementation for the simulator.
        return x - y
    }
}
`)

    addFile("shims.d.ts", "// Will be auto-generated if needed.\n")
    addFile("enums.d.ts", "// Will be auto-generated if needed.\n")

    return Promise.resolve()
}

export function addAsync(...args: string[]) {
    cmds = []
    if (pxt.appTarget.compile.hasHex) {
        cmd("asm - add assembly support", addAsmAsync)
        cmd("cpp - add C++ extension support", addCppAsync)
    }
    return handleCommandAsync(args, loadPkgAsync)
}

export function initAsync() {
    if (fs.existsSync(pxt.CONFIG_NAME))
        U.userError(`${pxt.CONFIG_NAME} already present`)

    let prj = pxt.appTarget.tsprj;
    let config = U.clone(prj.config);

    config.name = path.basename(path.resolve(".")).replace(/^pxt-/, "")
    config.public = true

    let configMap: Map<string> = config as any

    if (!config.license)
        config.license = "MIT"
    if (!config.version)
        config.version = "0.0.0"

    // hack: remove microbit-radio, as we don't want it in all libraries
    delete config.dependencies["microbit-radio"]

    return Promise.mapSeries(["name", "description", "license"], f =>
        queryAsync(f, configMap[f])
            .then(r => {
                configMap[f] = r
            }))
        .then(() => {
            let files: Map<string> = {};
            for (let f in defaultFiles)
                files[f] = defaultFiles[f];
            for (let f in prj.files)
                files[f] = prj.files[f];

            let pkgFiles = Object.keys(files).filter(s =>
                /\.(md|ts|asm|cpp|h)$/.test(s))

            let fieldsOrder = [
                "name",
                "version",
                "description",
                "license",
                "dependencies",
                "files",
                "testFiles",
                "public"
            ]

            config.files = pkgFiles.filter(s => !/test/.test(s));
            config.testFiles = pkgFiles.filter(s => /test/.test(s));

            // make it look nice
            let newCfg: any = {}
            for (let f of fieldsOrder) {
                if (configMap.hasOwnProperty(f))
                    newCfg[f] = configMap[f]
            }
            for (let f of Object.keys(configMap)) {
                if (!newCfg.hasOwnProperty(f))
                    newCfg[f] = configMap[f]
            }

            files["pxt.json"] = JSON.stringify(newCfg, null, 4) + "\n"

            configMap = U.clone(configMap)
            configMap["target"] = pxt.appTarget.id

            U.iterMap(files, (k, v) => {
                v = v.replace(/@([A-Z]+)@/g, (f, n) => configMap[n.toLowerCase()] || "")
                nodeutil.mkdirP(path.dirname(k))
                fs.writeFileSync(k, v)
            })

            console.log("Package initialized.")
            console.log("Try 'pxt add' to add optional features.")
        })
        .then(() => installAsync())
}

enum BuildOption {
    JustBuild,
    Run,
    Deploy,
    Test,
    GenDocs,
}

export function serviceAsync(cmd: string) {
    let fn = "built/response.json"
    return mainPkg.serviceAsync(cmd)
        .then(res => {
            if (res.errorMessage) {
                console.error("Error calling service:", res.errorMessage)
                process.exit(1)
            } else {
                mainPkg.host().writeFile(mainPkg, fn, JSON.stringify(res, null, 1))
                console.log("wrote results to " + fn)
            }
        })
}

export function timeAsync() {
    ensurePkgDir();
    let min: Map<number> = null;
    let loop = () =>
        mainPkg.buildAsync(mainPkg.getTargetOptions())
            .then(res => {
                if (!min) {
                    min = res.times
                } else {
                    U.iterMap(min, (k, v) => {
                        min[k] = Math.min(v, res.times[k])
                    })
                }
                console.log(res.times)
            })
    return loop()
        .then(loop)
        .then(loop)
        .then(loop)
        .then(loop)
        .then(loop)
        .then(loop)
        .then(loop)
        .then(loop)
        .then(loop)
        .then(loop)
        .then(loop)
        .then(loop)
        .then(loop)
        .then(() => console.log("MIN", min))
}

const ytPath = "built/yt"

interface BuildCache {
    sha?: string;
    modSha?: string;
}

function runYottaAsync(args: string[]) {
    let ypath: string = process.env["YOTTA_PATH"]
    let ytCommand = "yotta"
    let env = U.clone(process.env)
    if (/;[A-Z]:\\/.test(ypath)) {
        for (let pp of ypath.split(";")) {
            let q = path.join(pp, "yotta.exe")
            if (fs.existsSync(q)) {
                ytCommand = q
                env["PATH"] = env["PATH"] + ";" + ypath
                break
            }
        }
    }

    console.log("*** " + ytCommand + " " + args.join(" "))
    let child = child_process.spawn("yotta", args, {
        cwd: ytPath,
        stdio: "inherit",
        env: env
    })
    return new Promise<void>((resolve, reject) => {
        child.on("close", (code: number) => {
            if (code === 0) resolve()
            else reject(new Error("yotta " + args.join(" ") + ": exit code " + code))
        })
    })
}

function patchHexInfo(extInfo: pxtc.ExtensionInfo) {
    let infopath = ytPath + "/yotta_modules/" + pxt.appTarget.compileService.yottaCorePackage + "/generated/metainfo.json"

    let hexPath = ytPath + "/build/" + pxt.appTarget.compileService.yottaTarget + "/source/pxt-microbit-app-combined.hex"

    let hexinfo = readJson(infopath)
    hexinfo.hex = fs.readFileSync(hexPath, "utf8").split(/\r?\n/)

    return hexinfo
}

function buildHexAsync(extInfo: pxtc.ExtensionInfo) {
    let yottaTasks = Promise.resolve()
    let buildCachePath = ytPath + "/buildcache.json"
    let buildCache: BuildCache = {}
    if (fs.existsSync(buildCachePath)) {
        buildCache = readJson(buildCachePath)
    }

    if (buildCache.sha == extInfo.sha) {
        console.log("Skipping yotta build.")
        return yottaTasks
    }

    console.log("Writing yotta files to " + ytPath)

    let allFiles = U.clone(extInfo.generatedFiles)
    U.jsonCopyFrom(allFiles, extInfo.extensionFiles)

    U.iterMap(allFiles, (fn, v) => {
        fn = ytPath + fn
        nodeutil.mkdirP(path.dirname(fn))
        let existing: string = null
        if (fs.existsSync(fn))
            existing = fs.readFileSync(fn, "utf8")
        if (existing !== v)
            fs.writeFileSync(fn, v)
    })

    let saveCache = () => fs.writeFileSync(buildCachePath, JSON.stringify(buildCache, null, 4) + "\n")

    let modSha = U.sha256(extInfo.generatedFiles["/module.json"])
    if (buildCache.modSha !== modSha) {
        yottaTasks = yottaTasks
            .then(() => runYottaAsync(["target", pxt.appTarget.compileService.yottaTarget]))
            .then(() => runYottaAsync(["update"]))
            .then(() => {
                buildCache.sha = ""
                buildCache.modSha = modSha
                saveCache();
                buildDalConst(true);
            })
    } else {
        console.log("Skipping yotta update.")
    }

    yottaTasks = yottaTasks
        .then(() => runYottaAsync(["build"]))
        .then(() => {
            buildCache.sha = extInfo.sha
            saveCache()
        })

    return yottaTasks
}

let parseCppInt = pxt.cpp.parseCppInt;

function buildDalConst(force = false) {
    let constName = "dal.d.ts"
    let vals: Map<string> = {}
    let done: Map<string> = {}

    function isValidInt(v: string) {
        return /^-?(\d+|0[xX][0-9a-fA-F]+)$/.test(v)
    }

    function extractConstants(fileName: string, src: string, dogenerate = false): string {
        let lineNo = 0
        // let err = (s: string) => U.userError(`${fileName}(${lineNo}): ${s}\n`)
        let outp = ""
        let inEnum = false
        let enumVal = 0
        let defineVal = (n: string, v: string) => {
            v = v.trim()
            if (parseCppInt(v) != null) {
                let curr = U.lookup(vals, n)
                if (curr == null || curr == v) {
                    vals[n] = v
                    if (dogenerate && !done[n]) {
                        outp += `    ${n} = ${v},\n`
                        done[n] = v
                    }
                } else {
                    vals[n] = "?"
                    if (dogenerate && !/^MICROBIT_DISPLAY_(ROW|COLUMN)_COUNT$/.test(n))
                        console.log(`${fileName}(${lineNo}): #define conflict, ${n}`)
                }
            } else {
                vals[n] = "?" // just in case there's another more valid entry
            }
        }
        src.split(/\r?\n/).forEach(ln => {
            ++lineNo
            ln = ln.replace(/\/\/.*/, "").replace(/\/\*.*/g, "")
            let m = /^\s*#define\s+(\w+)\s+(.*)$/.exec(ln)
            if (m) {
                defineVal(m[1], m[2])
            }

            if (inEnum && /}/.test(ln))
                inEnum = false

            if (/^\s*enum\s+(\w+)/.test(ln)) {
                inEnum = true;
                enumVal = -1;
            }

            if (inEnum && (m = /^\s*(\w+)\s*(=\s*(.*?))?,?\s*$/.exec(ln))) {
                let v = m[3]
                if (v) {
                    enumVal = parseCppInt(v)
                    if (enumVal == null) {
                        console.log(`${fileName}(${lineNo}): invalid enum initializer, ${ln}`)
                        inEnum = false
                        return
                    }
                } else {
                    enumVal++
                    v = enumVal + ""
                }
                defineVal(m[1], v)
            }
        })
        return outp
    }

    if (mainPkg && mainPkg.getFiles().indexOf(constName) >= 0 &&
        (force || !fs.existsSync(constName))) {
        console.log(`rebuilding ${constName}...`)
        let incPath = ytPath + "/yotta_modules/microbit-dal/inc/"
        let files = allFiles(incPath).filter(fn => U.endsWith(fn, ".h"))
        files.sort(U.strcmp)
        let fc: Map<string> = {}
        for (let fn of files) {
            if (U.endsWith(fn, "Config.h")) continue
            fc[fn] = fs.readFileSync(fn, "utf8")
        }
        files = Object.keys(fc)

        // pre-pass - detect conflicts
        for (let fn of files) {
            extractConstants(fn, fc[fn])
        }

        let consts = "// Auto-generated. Do not edit.\ndeclare const enum DAL {\n"
        for (let fn of files) {
            consts += "    // " + fn + "\n"
            consts += extractConstants(fn, fc[fn], true)
        }
        consts += "}\n"
        fs.writeFileSync(constName, consts)
    }
}

export function formatAsync(...fileNames: string[]) {
    let inPlace = false
    let testMode = false

    if (fileNames[0] == "-i") {
        fileNames.shift()
        inPlace = true
    }

    if (fileNames[0] == "-t") {
        fileNames.shift()
        testMode = true
    }

    let fileList = Promise.resolve()
    if (fileNames.length == 0) {
        fileList = mainPkg
            .loadAsync()
            .then(() => {
                fileNames = mainPkg.getFiles().filter(f => U.endsWith(f, ".ts"))
            })
    }

    return fileList
        .then(() => {
            let numErr = 0
            for (let f of fileNames) {
                let input = fs.readFileSync(f, "utf8")
                let tmp = pxtc.format(input, 0)
                let formatted = tmp.formatted
                let expected = testMode && fs.existsSync(f + ".exp") ? fs.readFileSync(f + ".exp", "utf8") : null
                let fn = f + ".new"

                if (testMode) {
                    if (expected == null)
                        expected = input
                    if (formatted != expected) {
                        fs.writeFileSync(fn, formatted, "utf8")
                        console.log("format test FAILED; written:", fn)
                        numErr++;
                    } else {
                        fs.unlink(fn, err => { })
                        console.log("format test OK:", f)
                    }
                } else if (formatted == input) {
                    console.log("already formatted:", f)
                    if (!inPlace)
                        fs.unlink(fn, err => { })
                } else if (inPlace) {
                    fs.writeFileSync(f, formatted, "utf8")
                    console.log("replaced:", f)
                } else {
                    fs.writeFileSync(fn, formatted, "utf8")
                    console.log("written:", fn)
                }

            }

            if (numErr) {
                console.log(`${numErr} formatting test(s) FAILED.`)
                process.exit(1)
            } else {
                console.log(`${fileNames.length} formatting test(s) OK`)
            }
        })
}

function runCoreAsync(res: pxtc.CompileResult) {
    let f = res.outfiles[pxtc.BINARY_JS]
    if (f) {
        // TODO: non-microbit specific load
        pxsim.initCurrentRuntime = pxsim.initBareRuntime
        let r = new pxsim.Runtime(f)
        pxsim.Runtime.messagePosted = (msg) => {
            if (msg.type == "serial")
                console.log("SERIAL:", (msg as any).data)
        }
        r.errorHandler = (e) => {
            throw e;
        }
        r.run(() => {
            console.log("DONE")
            pxsim.dumpLivePointers();
        })
    }
    return Promise.resolve()
}

function simulatorCoverage(pkgCompileRes: pxtc.CompileResult, pkgOpts: pxtc.CompileOptions) {
    let decls: Map<ts.Symbol> = {}

    if (!pkgOpts.extinfo || pkgOpts.extinfo.functions.length == 0) return

    let opts: pxtc.CompileOptions = {
        fileSystem: {},
        sourceFiles: ["built/sim.d.ts", "node_modules/pxt-core/built/pxtsim.d.ts"],
        target: mainPkg.getTargetOptions(),
        ast: true,
        noEmit: true,
        hexinfo: null
    }

    for (let fn of opts.sourceFiles) {
        opts.fileSystem[fn] = fs.readFileSync(path.join(nodeutil.targetDir, fn), "utf8")
    }

    let simDeclRes = pxtc.compile(opts)
    reportDiagnostics(simDeclRes.diagnostics);
    let typechecker = simDeclRes.ast.getTypeChecker()
    let doSymbol = (sym: ts.Symbol) => {
        if (sym.getFlags() & ts.SymbolFlags.HasExports) {
            typechecker.getExportsOfModule(sym).forEach(doSymbol)
        }
        decls[pxtc.getFullName(typechecker, sym)] = sym
    }
    let doStmt = (stmt: ts.Statement) => {
        let mod = stmt as ts.ModuleDeclaration
        if (mod.name) {
            let sym = typechecker.getSymbolAtLocation(mod.name)
            if (sym) doSymbol(sym)
        }
    }
    for (let sf of simDeclRes.ast.getSourceFiles()) {
        sf.statements.forEach(doStmt)
    }

    for (let info of pkgOpts.extinfo.functions) {
        let shim = info.name
        let simName = pxtc.shimToJs(shim)
        let sym = U.lookup(decls, simName)
        if (!sym) {
            console.log("missing in sim:", simName)
        }
    }

    /*
    let apiInfo = pxtc.getApiInfo(pkgCompileRes.ast)
    for (let ent of U.values(apiInfo.byQName)) {
        let shim = ent.attributes.shim
        if (shim) {
            let simName = pxtc.shimToJs(shim)
            let sym = U.lookup(decls, simName)
            if (!sym) {
                console.log("missing in sim:", simName)
            }
        }
    }
    */
}

function testAssemblers(): Promise<void> {
    console.log("- testing Thumb")
    pxtc.thumb.test();
    console.log("- done testing Thumb");
    console.log("- testing AVR")
    pxtc.avr.testAVR();
    console.log("- done testing AVR");
    return Promise.resolve();
}


function testForBuildTargetAsync() {
    let opts: pxtc.CompileOptions
    return mainPkg.loadAsync()
        .then(() => {
            copyCommonFiles();
            let target = mainPkg.getTargetOptions()
            if (target.hasHex)
                target.isNative = true
            return mainPkg.getCompileOptionsAsync(target)
        })
        .then(o => {
            opts = o
            opts.testMode = true
            opts.ast = true
            return pxtc.compile(opts)
        })
        .then(res => {
            reportDiagnostics(res.diagnostics);
            if (!res.success) U.userError("Test failed")
            if (!pxt.appTarget.forkof)
                simulatorCoverage(res, opts)
        })
}

function simshimAsync() {
    console.log("Looking for shim annotations in the simulator.")
    let prog = pxtc.plainTsc("sim")
    let shims = pxt.simshim(prog)
    let filename = "sims.d.ts"
    for (let s of Object.keys(shims)) {
        let cont = shims[s]
        if (!cont.trim()) continue
        cont = "// Auto-generated from simulator. Do not edit.\n" + cont +
            "\n// Auto-generated. Do not edit. Really.\n"
        let cfgname = "libs/" + s + "/" + pxt.CONFIG_NAME
        let cfg: pxt.PackageConfig = readJson(cfgname)
        if (cfg.files.indexOf(filename) == -1)
            U.userError(U.lf("please add \"{0}\" to {1}", filename, cfgname))
        let fn = "libs/" + s + "/" + filename
        if (fs.readFileSync(fn, "utf8") != cont) {
            console.log(`updating ${fn}`)
            fs.writeFileSync(fn, cont)
        }
    }
    return Promise.resolve()
}

function copyCommonFiles() {
    for (let f of mainPkg.getFiles()) {
        if (U.lookup(commonfiles, f)) {
            mainPkg.host().writeFile(mainPkg, "built/" + f, commonfiles[f])
        }
    }
}

function getCachedAsync(url: string, path: string) {
    return (readFileAsync(path, "utf8") as Promise<string>)
        .then(v => v, (e: any) => {
            //console.log(`^^^ fetch ${id} ${Date.now() - start}ms`)
            return null
        })
        .then<string>(v => v ? Promise.resolve(v) :
            U.httpGetTextAsync(url)
                .then(v => writeFileAsync(path, v)
                    .then(() => v)))
}

function testConverterAsync(url: string) {
    forceCloudBuild = true
    let cachePath = "built/cache/"
    nodeutil.mkdirP(cachePath)
    let tdev = require("./web/tdast")
    let errors: string[] = []
    return getApiInfoAsync()
        .then(astinfo => prepTestOptionsAsync()
            .then(opts => {
                fs.writeFileSync("built/apiinfo.json", JSON.stringify(astinfo, null, 1))
                return getCachedAsync(url, cachePath + url.replace(/[^a-z0-9A-Z\.]/g, "-"))
                    .then(text => {
                        let srcs = JSON.parse(text)
                        for (let id of Object.keys(srcs)) {
                            let v = srcs[id]
                            let tdopts = {
                                text: v,
                                useExtensions: true,
                                apiInfo: astinfo
                            }

                            let r = tdev.AST.td2ts(tdopts)
                            let src: string = r.text
                            U.assert(!!src.trim(), "source is empty")
                            if (!compilesOK(opts, id + ".ts", src)) {
                                errors.push(id)
                                fs.writeFileSync("built/" + id + ".ts.fail", src)
                            }
                        }
                    })
            }))
        .then(() => {
            if (errors.length) {
                console.log("Errors: " + errors.join(", "))
                process.exit(1)
            } else {
                console.log("All OK.")
            }
        })
}

function patchOpts(opts: pxtc.CompileOptions, fn: string, content: string) {
    console.log(`*** ${fn}, size=${content.length}`)
    let opts2 = U.flatClone(opts)
    opts2.fileSystem = U.flatClone(opts.fileSystem)
    opts2.sourceFiles = opts.sourceFiles.slice()
    opts2.sourceFiles.push(fn)
    opts2.fileSystem[fn] = content
    opts2.embedBlob = null
    opts2.embedMeta = null
    return opts2
}

function compilesOK(opts: pxtc.CompileOptions, fn: string, content: string) {
    let opts2 = patchOpts(opts, fn, content)
    let res = pxtc.compile(opts2)
    reportDiagnostics(res.diagnostics);
    if (!res.success) {
        console.log("ERRORS", fn)
    }
    return res.success
}

function getApiInfoAsync() {
    return prepBuildOptionsAsync(BuildOption.GenDocs)
        .then(pxtc.compile)
        .then(res => {
            return pxtc.getApiInfo(res.ast, true)
        })
}

function findTestFile() {
    let tsFiles = mainPkg.getFiles().filter(fn => U.endsWith(fn, ".ts"))
    if (tsFiles.length != 1)
        U.userError("need exactly one .ts file in package to 'testdir'")
    return tsFiles[0]
}

function prepTestOptionsAsync() {
    return prepBuildOptionsAsync(BuildOption.Test)
        .then(opts => {
            let tsFile = findTestFile()
            delete opts.fileSystem[tsFile]
            opts.sourceFiles = opts.sourceFiles.filter(f => f != tsFile)
            return opts
        })
}

interface TestInfo {
    filename: string;
    base: string;
    text: string;
}

function testDirAsync(dir: string) {
    forceCloudBuild = true
    let tests: TestInfo[] = []

    dir = path.resolve(dir || ".")
    let outdir = dir + "/built/"

    nodeutil.mkdirP(outdir)

    for (let fn of fs.readdirSync(dir)) {
        if (fn[0] == ".") continue;
        let full = dir + "/" + fn
        if (U.endsWith(fn, ".ts")) {
            let text = fs.readFileSync(full, "utf8")
            let m = /^\s*\/\/\s*base:\s*(\S+)/m.exec(text)
            let base = m ? m[1] : "base"
            tests.push({
                filename: full,
                base: base,
                text: text
            })
        } else if (fs.existsSync(full + "/" + pxt.CONFIG_NAME)) {
            tests.push({
                filename: full,
                base: fn,
                text: null
            })
        }
    }

    tests.sort((a, b) => {
        let r = U.strcmp(a.base, b.base)
        if (r == 0)
            if (a.text == null) return -1
            else if (b.text == null) return 1
            else return U.strcmp(a.filename, b.filename)
        else return r
    })

    let currBase = ""
    let errors: string[] = []

    return Promise.mapSeries(tests, (ti) => {
        let fn = path.basename(ti.filename)
        console.log(`--- ${fn}`)
        let hexPath = outdir + fn.replace(/\.ts$/, "") + ".hex"
        if (ti.text == null) {
            currBase = ti.base
            process.chdir(ti.filename)
            mainPkg = new pxt.MainPackage(new Host())
            return installAsync()
                .then(testAsync)
                .then(() => {
                    if (pxt.appTarget.compile.hasHex)
                        fs.writeFileSync(hexPath, fs.readFileSync("built/binary.hex"))
                })
        } else {
            let start = Date.now()
            if (currBase != ti.base) {
                throw U.userError("Base directory: " + ti.base + " not found.")
            } else {
                let tsf = findTestFile()
                let files = mainPkg.config.files
                let idx = files.indexOf(tsf)
                U.assert(idx >= 0)
                files[idx] = fn
                mainPkg.config.name = fn.replace(/\.ts$/, "")
                mainPkg.config.description = `Generated from ${ti.base} with ${fn}`
                fileoverrides = {}
                fileoverrides[fn] = ti.text
                return prepBuildOptionsAsync(BuildOption.Test, true)
                    .then(opts => {
                        let res = pxtc.compile(opts)
                        let lines = ti.text.split(/\r?\n/)
                        let errCode = (s: string) => {
                            if (!s) return 0
                            let m = /\/\/\s*TS(\d\d\d\d\d?)/.exec(s)
                            if (m) return parseInt(m[1])
                            else return 0
                        }
                        let numErr = 0
                        for (let diag of res.diagnostics) {
                            if (!errCode(lines[diag.line])) {
                                reportDiagnostics(res.diagnostics);
                                numErr++
                            }
                        }
                        let lineNo = 0
                        for (let line of lines) {
                            let code = errCode(line)
                            if (code && res.diagnostics.filter(d => d.line == lineNo && d.code == code).length == 0) {
                                numErr++
                                console.log(`${fn}(${lineNo + 1}): expecting error TS${code}`)
                            }
                            lineNo++
                        }
                        if (numErr) {
                            console.log("ERRORS", fn)
                            errors.push(fn)
                            fs.unlink(hexPath, (err) => { }) // ignore errors
                        } else {
                            let hex = res.outfiles["binary.hex"]
                            if (hex) {
                                fs.writeFileSync(hexPath, hex)
                                console.log(`wrote hex: ${hexPath} ${hex.length} bytes; ${Date.now() - start}ms`)
                            }
                        }
                    })
            }
        }
    })
        .then(() => {
            if (errors.length) {
                console.log("Errors: " + errors.join(", "))
                process.exit(1)
            } else {
                console.log("All OK.")
            }
        })
}

function testDecompilerAsync(dir: string): Promise<void> {
    const filenames: string[] = [];

    const baselineDir = path.resolve(dir, "baselines")

    try {
        const stats = fs.statSync(baselineDir);
        if (!stats.isDirectory()) {
            console.error(baselineDir + " is not a directory; unable to run decompiler tests");
            process.exit(1);
        }
    }
    catch (e) {
        console.error(baselineDir + " does not exist; unable to run decompiler tests");
        process.exit(1);
    }

    const testBlocksDir = path.relative(process.cwd(), path.join(dir, "testBlocks"));
    let testBlocksDirExists = false;
    try {
        const stats = fs.statSync(testBlocksDir);
        testBlocksDirExists = stats.isDirectory();
    }
    catch (e) { }

    for (const file of fs.readdirSync(dir)) {
        if (file[0] == ".") {
            continue;
        }

        const filename = path.join(dir, file)
        if (U.endsWith(file, ".ts")) {
            filenames.push(filename)
        }
    }

    const errors: string[] = [];

    return Promise.mapSeries(filenames, filename => {
        const basename = path.basename(filename);
        const baselineFile = path.join(baselineDir, replaceFileExtension(basename, ".blocks"))

        let baselineExists: boolean;
        try {
            const stats = fs.statSync(baselineFile)
            baselineExists = stats.isFile()
        }
        catch (e) {
            baselineExists = false
        }

        if (!baselineExists) {
            // Don't kill the promise chain, just push an error
            errors.push(`decompiler test FAILED; ${basename} does not have a baseline at ${baselineFile}`)
            return Promise.resolve()
        }

        return decompileAsyncWorker(filename, testBlocksDirExists ? testBlocksDir : undefined)
            .then(decompiled => {
                const baseline = fs.readFileSync(baselineFile, "utf8")
                if (compareBaselines(decompiled, baseline)) {
                    console.log(`decompiler test OK: ${basename}`);
                }
                else {
                    const outFile = path.join(replaceFileExtension(filename, ".local.blocks"))
                    fs.writeFileSync(outFile, decompiled)
                    errors.push((`decompiler test FAILED; ${basename} did not match baseline, output written to ${outFile})`));
                }
            }, error => {
                errors.push((`decompiler test FAILED; ${basename} was unable to decompile due to: ${error}`))
            })
    })
        .then(() => {
            if (errors.length) {
                errors.forEach(e => console.log(e));
                console.error(`${errors.length} decompiler test failure(s)`);
                process.exit(1);
            }
            else {
                console.log(`${filenames.length} decompiler test(s) OK`);
            }
        });
}

function compareBaselines(a: string, b: string): boolean {
    // Ignore whitespace
    return a.replace(/\s/g, "") === b.replace(/\s/g, "")
}

function replaceFileExtension(file: string, extension: string) {
    return file && file.substr(0, file.length - path.extname(file).length) + extension;
}

function testDecompilerErrorsAsync(dir: string) {
    const filenames: string[] = [];
    for (const file of fs.readdirSync(dir)) {
        if (file[0] == ".") {
            continue;
        }

        const filename = path.join(dir, file)
        if (U.endsWith(file, ".ts")) {
            filenames.push(filename)
        }
    }

    const errors: string[] = [];
    let totalCases = 0;

    return Promise.mapSeries(filenames, filename => {
        const basename = path.basename(filename);
        let fullText: string;

        try {
            fullText = fs.readFileSync(filename, "utf8");
        }
        catch (e) {
            errors.push("Could not read " + filename)
            process.exit(1)
        }

        const cases = getCasesFromFile(fullText);
        totalCases += cases.length;

        let success = true;

        if (cases.length === 0) {
            errors.push(`decompiler error test FAILED; ${basename} contains no test cases`)
            success = false;
        }

        return Promise.mapSeries(cases, testCase => {
            const pkg = new pxt.MainPackage(new SnippetHost("decompile-error-pkg", testCase.text, []));

            return pkg.getCompileOptionsAsync()
                .then(opts => {
                    opts.ast = true;
                    try {
                        const decompiled = pxtc.decompile(opts, "main.ts");
                        if (decompiled.success) {
                            errors.push(`decompiler error test FAILED; ${basename} case "${testCase.name}" expected a decompilation error but got none`);
                            success = false;
                        }
                    }
                    catch (e) {
                        errors.push(`decompiler error test FAILED; ${basename} case "${testCase.name}" generated an exception: ${e}`);
                        success = false
                    }
                });
        })
            .then(() => {
                if (success) {
                    console.log(`decompiler error test OK: ${basename}`);
                }
            })
    })
        .then(() => {
            if (errors.length) {
                errors.forEach(e => console.log(e));
                console.error(`${errors.length} decompiler error test failure(s)`);
                process.exit(1);
            }
            else {
                console.log(`${totalCases} decompiler error test(s) OK`);
            }
        })
}

interface DecompilerErrorTestCase {
    name: string,
    text: string
}

const testCaseSeperatorRegex = /\/\/\s+@case:\s*([a-zA-z ]+)$/

function getCasesFromFile(fileText: string): DecompilerErrorTestCase[] {
    const result: DecompilerErrorTestCase[] = [];

    const lines = fileText.split("\n")

    let currentCase: DecompilerErrorTestCase;

    for (const line of lines) {
        const match = testCaseSeperatorRegex.exec(line)
        if (match) {
            if (currentCase) {
                result.push(currentCase)
            }
            currentCase = {
                name: match[1],
                text: ""
            };
        }
        else if (currentCase) {
            currentCase.text += line + "\n"
        }
    }

    if (currentCase) {
        result.push(currentCase)
    }

    return result;
}

function decompileAsync(...fileNames: string[]) {
    return Promise.mapSeries(fileNames, f => {
        const outFile = replaceFileExtension(f, ".blocks")
        return decompileAsyncWorker(f)
            .then(result => {
                fs.writeFileSync(outFile, result)
                console.log("Wrote " + outFile)
            })
    })
        .then(() => {
            console.log("Done")
        }, error => {
            console.log("Error: " + error)
        })
}

function decompileAsyncWorker(f: string, dependency?: string): Promise<string> {
    return new Promise<string>((resolve, reject) => {
        const input = fs.readFileSync(f, "utf8")
        const pkg = new pxt.MainPackage(new SnippetHost("decompile-pkg", input, dependency ? [dependency] : []));

        pkg.getCompileOptionsAsync()
            .then(opts => {
                opts.ast = true;
                const decompiled = pxtc.decompile(opts, "main.ts");
                if (decompiled.success) {
                    resolve(decompiled.outfiles["main.blocks"]);
                }
                else {
                    reject("Could not decompile " + f)
                }
            });
    });
}

function testSnippetsAsync(...args: string[]): Promise<void> {
    let filenameMatch = new RegExp('.*')
    let ignorePreviousSuccesses = false

    for (let i = 0; i < args.length; i++) {
        if (args[i] == "-i") {
            ignorePreviousSuccesses = true
        }
        else if (args[i] == "-re" && i < args.length - 1) {
            try {
                filenameMatch = new RegExp(args[i + 1])
                i++
            }
            catch (e) {
                console.log(`"${args[0]}" could not be compiled as a regular expression, ignoring`);
                filenameMatch = new RegExp('.*')
            }
        }
    }

    let ignoreSnippets: { [k: string]: boolean } = {} //NodeJS doesn't yet support sets
    const ignorePath = "built/docs/snippets/goodsnippets.txt"

    if (ignorePreviousSuccesses && fs.existsSync(ignorePath)) {
        let numberOfIgnoreSnippets = 0
        for (let line of fs.readFileSync(ignorePath, "utf8").split("\n")) {
            ignoreSnippets[line] = true
            numberOfIgnoreSnippets++
        }
        console.log(`Ignoring ${numberOfIgnoreSnippets} snippets previously believed to be good`)
    }

    let files = uploader.getFiles().filter(f => path.extname(f) == ".md" && filenameMatch.test(path.basename(f))).map(f => path.join("docs", f))
    console.log(`checking ${files.length} documentation files`)

    let ignoreCount = 0

    let successes: string[] = []

    interface FailureInfo {
        filename: string
        diagnostics: pxtc.KsDiagnostic[]
    }

    let failures: FailureInfo[] = []

    let addSuccess = (s: string) => {
        successes.push(s)
    }

    let addFailure = (f: string, infos: pxtc.KsDiagnostic[]) => {
        failures.push({
            filename: f,
            diagnostics: infos
        })
        infos.forEach(info => console.log(`${f}:(${info.line},${info.start}): ${info.category} ${info.messageText}`));
    }

    return Promise.map(files, (fname: string) => {
        let pkgName = fname.replace(/\\/g, '-').replace('.md', '')
        let source = fs.readFileSync(fname, 'utf8')
        let snippets = uploader.getSnippets(source)
        // [].concat.apply([], ...) takes an array of arrays and flattens it
        let extraDeps: string[] = [].concat.apply([], snippets.filter(s => s.type == "package").map(s => s.code.split('\n')))
        extraDeps.push("microbit")
        let ignoredTypes = ["Text", "sig", "pre", "codecard", "cards", "package", "namespaces"]
        let snippetsToCheck = snippets.filter(s => ignoredTypes.indexOf(s.type) < 0 && !s.ignore)
        ignoreCount += snippets.length - snippetsToCheck.length

        return Promise.map(snippetsToCheck, (snippet) => {
            let name = `${pkgName}-${snippet.index}`
            if (name in ignoreSnippets && ignoreSnippets[name]) {
                ignoreCount++
                return addSuccess(name)
            }
            let pkg = new pxt.MainPackage(new SnippetHost(name, snippet.code, extraDeps))
            return pkg.getCompileOptionsAsync().then(opts => {
                opts.ast = true
                let resp = pxtc.compile(opts)

                if (resp.success) {
                    if (/block/.test(snippet.type)) {
                        //Similar to pxtc.decompile but allows us to get blocksInfo for round trip
                        let file = resp.ast.getSourceFile('main.ts');
                        let apis = pxtc.getApiInfo(resp.ast);
                        let blocksInfo = pxtc.getBlocksInfo(apis);
                        let bresp = pxtc.decompiler.decompileToBlocks(blocksInfo, file)

                        let success = !!bresp.outfiles['main.blocks']

                        if (success) {
                            return addSuccess(name)
                        }
                        else {
                            return addFailure(name, bresp.diagnostics)
                        }
                    }
                    else {
                        return addSuccess(name)
                    }
                }
                else {
                    return addFailure(name, resp.diagnostics)
                }
            }).catch((e: Error) => {
                addFailure(name, [
                    {
                        code: 4242,
                        category: ts.DiagnosticCategory.Error,
                        messageText: e.message,
                        fileName: name,
                        start: 1,
                        line: 1,
                        length: 1,
                        character: 1
                    }
                ])
            })
        })
    }, { concurrency: 4 }).then((a: any) => {
        console.log(`${successes.length}/${successes.length + failures.length} snippets compiled to blocks, ${failures.length} failed`)
        if (ignoreCount > 0) {
            console.log(`Skipped ${ignoreCount} snippets`)
        }
        console.log('--------------------------------------------------------------------------------')
        for (let f of failures) {
            console.log(f.filename)
            for (let diag of f.diagnostics) {
                console.log(`  L ${diag.line}\t${diag.messageText}`)
            }
        }
        if (filenameMatch.source == '.*' && !ignorePreviousSuccesses) {
            let successData = successes.join("\n")
            if (!fs.existsSync(path.dirname(ignorePath))) {
                fs.mkdirSync(path.dirname(ignorePath))
            }
            fs.writeFileSync(ignorePath, successData)
        }
        else {
            console.log("Some files were ignored, therefore won't write success log")
        }
    })
}

function prepBuildOptionsAsync(mode: BuildOption, quick = false) {
    ensurePkgDir();
    return mainPkg.loadAsync()
        .then(() => {
            if (!quick) {
                buildDalConst();
                copyCommonFiles();
            }
            // TODO pass down 'quick' to disable the C++ extension work
            let target = mainPkg.getTargetOptions()
            if (target.hasHex && mode != BuildOption.Run)
                target.isNative = true
            return mainPkg.getCompileOptionsAsync(target)
        })
        .then(opts => {
            if (mode == BuildOption.Test)
                opts.testMode = true
            if (mode == BuildOption.GenDocs)
                opts.ast = true
            return opts;
        })
}

interface BuildCoreOptions {
    mode: BuildOption;

    // docs
    locs?: boolean;
    docs?: boolean;
}

function buildCoreAsync(buildOpts: BuildCoreOptions) {
    ensurePkgDir();
    return prepBuildOptionsAsync(buildOpts.mode)
        .then(pxtc.compile)
        .then(res => {
            U.iterMap(res.outfiles, (fn, c) =>
                mainPkg.host().writeFile(mainPkg, "built/" + fn, c))
            reportDiagnostics(res.diagnostics);
            if (!res.success) {
                process.exit(1)
            }

            console.log("Package built; hexsize=" + (res.outfiles[pxtc.BINARY_HEX] || "").length)

            switch (buildOpts.mode) {
                case BuildOption.GenDocs:
                    let apiInfo = pxtc.getApiInfo(res.ast)
                    // keeps apis from this module only
                    for (let infok in apiInfo.byQName) {
                        let info = apiInfo.byQName[infok];
                        if (info.pkg &&
                            info.pkg != mainPkg.config.name) delete apiInfo.byQName[infok];
                    }
                    let md = pxtc.genMarkdown(mainPkg.config.name, apiInfo, {
                        package: mainPkg.config.name != pxt.appTarget.corepkg,
                        locs: buildOpts.locs,
                        docs: buildOpts.docs
                    })
                    mainPkg.host().writeFile(mainPkg, "built/apiinfo.json", JSON.stringify(apiInfo, null, 1))
                    for (let fn in md) {
                        let folder = /strings.json$/.test(fn) ? "_locales/" : /\.md$/.test(fn) ? "../../docs/" : "built/";
                        let ffn = folder + fn;
                        mainPkg.host().writeFile(mainPkg, ffn, md[fn])
                        console.log(`generated ${ffn}; size=${md[fn].length}`)
                    }
                    return null
                case BuildOption.Deploy:
                    if (!pxt.commands.deployCoreAsync) {
                        console.log("no deploy functionality defined by this target")
                        return null;
                    }
                    return pxt.commands.deployCoreAsync(res);
                case BuildOption.Run:
                    return runCoreAsync(res);
                default:
                    return null;
            }
        })
}

export function uploadTargetTranslationsAsync() {
    const prj = process.env[pxt.crowdin.PROJECT_VARIABLE] as string;
    if (!prj) {
        pxt.log(`crowdin upload skipped, '${pxt.crowdin.PROJECT_VARIABLE}' variable missing`);
        return Promise.resolve();
    }
    const key = process.env[pxt.crowdin.KEY_VARIABLE] as string;
    if (!key) {
        pxt.log(`crowdin upload skipped, '${pxt.crowdin.KEY_VARIABLE}' variable missing`);
        return Promise.resolve();
    }
    const crowdinDir = pxt.appTarget.id;
    const todo: string[] = [];
    pxt.appTarget.bundleddirs.forEach(dir => {
        const locdir = path.join(dir, "_locales");
        if (fs.existsSync(locdir))
            fs.readdirSync(locdir)
                .filter(f => /\.json$/i.test(f))
                .forEach(f => todo.push(path.join(locdir, f)))
    });
    const nextFileAsync = (): Promise<void> => {
        const f = todo.pop();
        if (!f) return Promise.resolve();
        const data = JSON.parse(fs.readFileSync(f, 'utf8'));
        const crowdf = path.join(crowdinDir, path.basename(f));
        pxt.log(`uploading ${f} to ${crowdf}`);
        return pxt.crowdin.uploadTranslationAsync(prj, key, crowdf, data)
            .then(nextFileAsync);
    }
    return nextFileAsync();
}

export function downloadTargetTranslationsAsync() {
    const prj = process.env[pxt.crowdin.PROJECT_VARIABLE] as string;
    if (!prj) {
        pxt.log(`crowdin upload skipped, '${pxt.crowdin.PROJECT_VARIABLE}' variable missing`);
        return Promise.resolve();
    }
    const key = process.env[pxt.crowdin.KEY_VARIABLE] as string;
    if (!key) {
        pxt.log(`crowdin upload skipped, '${pxt.crowdin.KEY_VARIABLE}' variable missing`);
        return Promise.resolve();
    }
    const crowdinDir = pxt.appTarget.id;
    const todo: string[] = [];
    pxt.appTarget.bundleddirs.forEach(dir => {
        const locdir = path.join(dir, "_locales");
        if (fs.existsSync(locdir))
            fs.readdirSync(locdir)
                .filter(f => /\.json$/i.test(f))
                .forEach(f => todo.push(path.join(locdir, f)))
    });

    const nextFileAsync = (): Promise<void> => {
        const f = todo.pop();
        if (!f) return Promise.resolve();

        const fn = path.basename(f);
        const crowdf = path.join(crowdinDir, fn);
        const locdir = path.dirname(f);
        pxt.log(`downloading ${crowdf}`);
        return pxt.crowdin.downloadTranslationsAsync(prj, key, crowdf)
            .then(data => {
                Object.keys(data)
                    .filter(lang => Object.keys(data[lang]).some(k => !!data[lang][k]))
                    .forEach(lang => {
                        const tfdir = path.join(locdir, lang);
                        const tf = path.join(tfdir, fn);
                        nodeutil.mkdirP(tfdir)
                        pxt.log(`writing ${tf}`);
                        fs.writeFile(tf, JSON.stringify(data[lang], null, 2), "utf8");
                    })
                return nextFileAsync()
            });
    }
    return nextFileAsync();
}

export function buildAsync() {
    return buildCoreAsync({ mode: BuildOption.JustBuild })
}

export function gendocsAsync(...args: string[]) {
    return buildCoreAsync({
        mode: BuildOption.GenDocs,
        docs: args.length == 0 || args.indexOf("--docs") > -1,
        locs: args.length == 0 || args.indexOf("--locs") > -1
    })
}

export function deployAsync() {
    return buildCoreAsync({ mode: BuildOption.Deploy })
}

export function runAsync() {
    return buildCoreAsync({ mode: BuildOption.Run })
}

export function testAsync() {
    return buildCoreAsync({ mode: BuildOption.Test })
}

export function uploadDocsAsync(...args: string[]): Promise<void> {
    let info = travisInfo()
    if (info.tag || (info.branch && info.branch != "master"))
        return Promise.resolve()
    let cfg = readLocalPxTarget()
    uploader.saveThemeJson = () => saveThemeJson(cfg)
    return uploader.uploadDocsAsync(...args)
}

export interface SavedProject {
    name: string;
    files: Map<string>;
}

export function extractAsync(filename: string) {
    let oneFile = (src: string, editor: string) => {
        let files: any = {}
        files["main." + (editor || "td")] = src || ""
        return files
    }

    return (filename == "-" || !filename
        ? nodeutil.readResAsync(process.stdin)
        : /^https?:/.test(filename) ?
            U.requestAsync({ url: filename })
                .then(resp => {
                    let m = /^(https:\/\/[^\/]+\/)([a-z]+)$/.exec(filename)
                    if (m && /^<!doctype/i.test(resp.text))
                        return U.requestAsync({ url: m[1] + "api/" + m[2] + "/text" })
                    else return resp
                })
                .then(resp => resp.buffer)
            : readFileAsync(filename) as Promise<Buffer>)
        .then(buf => {
            let str = buf.toString("utf8")
            if (str[0] == ":") {
                console.log("Detected .hex file.")
                return pxt.cpp.unpackSourceFromHexAsync(buf)
                    .then(data => {
                        if (!data) return null
                        if (!data.meta) data.meta = {} as any
                        let id = data.meta.cloudId || "?"
                        console.log(`.hex cloudId: ${id}`)
                        let files: Map<string> = null
                        try {
                            files = JSON.parse(data.source)
                        } catch (e) {
                            files = oneFile(data.source, data.meta.editor)
                        }
                        return {
                            projects: [
                                {
                                    name: data.meta.name,
                                    files: files
                                }
                            ]
                        }
                    })
            } else if (str[0] == "{") {  // JSON
                console.log("Detected .json file.")
                return JSON.parse(str)
            } else if (buf[0] == 0x5d) { // JSZ
                console.log("Detected .jsz/.pxt file.")
                return pxt.lzmaDecompressAsync(buf as any)
                    .then(str => JSON.parse(str))
            } else
                return Promise.resolve(null)
        })
        .then(json => {
            if (!json) {
                console.log("Couldn't extract.")
                return
            }
            if (Array.isArray(json.scripts)) {
                console.log("Legacy TD workspace.")
                json.projects = json.scripts.map((scr: any) => ({
                    name: scr.header.name,
                    files: oneFile(scr.source, scr.header.editor)
                }))
                delete json.scripts
            }

            if (json[pxt.CONFIG_NAME]) {
                console.log("Raw JSON files.")
                let cfg: pxt.PackageConfig = JSON.parse(json[pxt.CONFIG_NAME])
                let files = json
                json = {
                    projects: [{
                        name: cfg.name,
                        files: files
                    }]
                }
            }

            let prjs: SavedProject[] = json.projects

            if (!prjs) {
                console.log("No projects found.")
                return
            }

            for (let prj of prjs) {
                let dirname = prj.name.replace(/[^A-Za-z0-9_]/g, "-")
                nodeutil.mkdirP(dirname)
                for (let fn of Object.keys(prj.files)) {
                    fn = fn.replace(/[\/]/g, "-")
                    let fullname = dirname + "/" + fn
                    fs.writeFileSync(fullname, prj.files[fn])
                    console.log("wrote " + fullname)
                }
                // add default files if not present
                for (let f in defaultFiles) {
                    if (prj.files[f]) continue;
                    let fullname = dirname + "/" + f
                    nodeutil.mkdirP(path.dirname(fullname))
                    fs.writeFileSync(fullname, defaultFiles[f])
                    console.log("wrote " + fullname)
                }
            }
        })
}

interface Command {
    name: string;
    fn: () => void;
    argDesc: string;
    desc: string;
    priority?: number;
}

let cmds: Command[] = []


function cmd(desc: string, cb: (...args: string[]) => Promise<void>, priority = 0) {
    let m = /^(\S+)(\s*)(.*?)\s+- (.*)/.exec(desc)
    cmds.push({
        name: m[1],
        argDesc: m[3],
        desc: m[4],
        fn: cb,
        priority: priority
    })
}

cmd("help     [all]               - display this message", helpAsync)

cmd("init                         - start new package (library) in current directory", initAsync)
cmd("install  [PACKAGE...]        - install new packages, or all packages", installAsync)

cmd("build                        - build current package", buildAsync)
cmd("deploy                       - build and deploy current package", deployAsync)
cmd("run                          - build and run current package in the simulator", runAsync)
cmd("extract  [FILENAME]          - extract sources from .hex/.jsz file, stdin (-), or URL", extractAsync)
cmd("test                         - run tests on current package", testAsync, 1)
cmd("gendocs [--locs] [--docs]    - build current package and its docs. --locs produce localization files, --docs produce docs files", gendocsAsync, 1)
cmd("format   [-i] file.ts...     - pretty-print TS files; -i = in-place", formatAsync, 1)
cmd("testassembler                - test the assemblers", testAssemblers, 2)
cmd("decompile file.ts...         - decompile ts files and produce similarly named .blocks files", decompileAsync, 1)
cmd("testdecompiler  DIR          - decompile files from DIR one-by-one and compare to baselines", testDecompilerAsync, 1)
cmd("testdecompilererrors  DIR    - decompile unsupported files from DIR one-by-one and check for errors", testDecompilerErrorsAsync, 1)
cmd("testdir  DIR                 - compile files from DIR one-by-one", testDirAsync, 1)
cmd("testconv JSONURL             - test TD->TS converter", testConverterAsync, 2)
cmd("snippets [-re NAME] [-i]     - verifies that all documentation snippets compile to blocks", testSnippetsAsync)

cmd("serve    [-yt]               - start web server for your local target; -yt = use local yotta build", serveAsync)
cmd("update                       - update pxt-core reference and install updated version", updateAsync)
cmd("buildtarget                  - build pxtarget.json", () => buildTargetAsync().then(() => { }), 1)
cmd("bump                         - bump target or package version", bumpAsync)
cmd("uploadart FILE               - upload one art resource", uploader.uploadArtFileAsync, 1)
cmd("uploadtrg [LABEL]            - upload target release", uploadTargetAsync, 1)
cmd("uploaddoc [docs/foo.md...]   - push/upload docs to server", uploadDocsAsync, 1)
cmd("uploadtrgtranslations        - upload translations from bundled projects", uploadTargetTranslationsAsync, 1)
cmd("downloadtrgtranslations      - download translations from bundled projects", downloadTargetTranslationsAsync, 1)
cmd("staticpkg [DIR]              - setup files for serving from simple file server", staticpkgAsync, 1)
cmd("checkdocs                    - check docs for broken links, typing errors, etc...", uploader.checkDocsAsync, 1)

cmd("ghpinit                      - setup GitHub Pages (create gh-pages branch) hosting for target", ghpInitAsync, 1)
cmd("ghppush                      - build static package and push to GitHub Pages", ghpPushAsync, 1)

cmd("login    ACCESS_TOKEN        - set access token config variable", loginAsync, 1)

cmd("add      ARGUMENTS...        - add a feature (.asm, C++ etc) to package", addAsync)
cmd("search   QUERY...            - search GitHub for a published package", searchAsync)
cmd("pkginfo  USER/REPO           - show info about named GitHub packge", pkginfoAsync)

cmd("api      PATH [DATA]         - do authenticated API call", apiAsync, 1)
cmd("pokecloud                    - same as 'api pokecloud {}'", () => apiAsync("pokecloud", "{}"), 2)
cmd("pokerepo [-u] REPO           - refresh repo, or generate a URL to do so", pokeRepoAsync, 2)
cmd("ptr      PATH [TARGET]       - get PATH, or set PATH to TARGET (publication id, redirect, or \"delete\")", ptrAsync, 1)
cmd("ptrcheck                     - check pointers in the cloud against ones in the repo", ptrcheckAsync, 1)
cmd("travis                       - upload release and npm package", travisAsync, 1)
cmd("uploadfile PATH              - upload file under <CDN>/files/PATH", uploadFileAsync, 1)
cmd("service  OPERATION           - simulate a query to web worker", serviceAsync, 2)
cmd("time                         - measure performance of the compiler on the current package", timeAsync, 2)

cmd("crowdin CMD PATH [OUTPUT]    - upload, download files to/from crowdin", execCrowdinAsync, 2);

cmd("extension ADD_TEXT           - try compile extension", extensionAsync, 10)

function showHelp(showAll = true) {
    let f = (s: string, n: number) => {
        while (s.length < n) {
            s += " "
        }
        return s
    }
    let commandWidth = Math.max(10, 1 + Math.max(...cmds.map(cmd => cmd.name.length)))
    let argWidth = Math.max(20, 1 + Math.max(...cmds.map(cmd => cmd.argDesc.length)))
    cmds.forEach(cmd => {
        if (cmd.priority >= 10) return;
        if (showAll || !cmd.priority) {
            console.log(f(cmd.name, commandWidth) + f(cmd.argDesc, argWidth) + cmd.desc);
        }
    })
}

function handleCommandAsync(args: string[], preApply = () => Promise.resolve()) {
    let cmd = args[0]
    let cc = cmds.filter(c => c.name == cmd)[0]
    if (!cc) {
        console.log("Avaiable subcommands:")
        showHelp()
        process.exit(1)
        return Promise.resolve()
    } else {
        return preApply().then(() => cc.fn.apply(null, args.slice(1)))
    }
}

export function helpAsync(all?: string) {
    let showAll = all == "all"
    console.log("USAGE: pxt command args...")
    if (showAll) {
        console.log("All commands:")
    } else {
        console.log("Common commands (use 'pxt help all' to show all):")
    }
    showHelp(showAll)
    return Promise.resolve()
}

function goToPkgDir() {
    let goUp = (s: string): string => {
        if (fs.existsSync(s + "/" + pxt.CONFIG_NAME)) {
            return s
        }
        let s2 = path.resolve(path.join(s, ".."))
        if (s != s2) {
            return goUp(s2)
        }
        return null
    }
    let dir = goUp(process.cwd())
    if (!dir) {
        console.error(`Cannot find ${pxt.CONFIG_NAME} in any of the parent directories.`)
        process.exit(1)
    } else {
        if (dir != process.cwd()) {
            console.log(`Going up to ${dir} which has ${pxt.CONFIG_NAME}`)
            process.chdir(dir)
        }
    }
}

function ensurePkgDir() {
    goToPkgDir();
}

function loadPkgAsync() {
    ensurePkgDir();
    return mainPkg.loadAsync()
}

function errorHandler(reason: any) {
    if (reason.isUserError) {
        console.error("ERROR:", reason.message)
        process.exit(1)
    }

    if (!Cloud.accessToken && reason.statusCode == 403) {
        console.error("Got HTTP 403. Did you forget to 'pxt login' ?")
        process.exit(1)
    }

    let msg = reason.stack || reason.message || (reason + "")
    console.error("INTERNAL ERROR:", msg)
    process.exit(20)
}

export function mainCli(targetDir: string, args: string[] = process.argv.slice(2)) {
    process.on("unhandledRejection", errorHandler);
    process.on('uncaughtException', errorHandler);

    if (!targetDir) {
        console.error("Please upgrade your pxt CLI module.")
        console.error("   npm update -g pxt")
        process.exit(30)
    }

    nodeutil.targetDir = targetDir;

    let trg = nodeutil.getPxtTarget()
    pxt.appTarget = trg;

    process.stderr.write(`Using PXT/${trg.id} from ${targetDir}.\n`)

    commonfiles = readJson(__dirname + "/pxt-common.json")

    initConfig();

    let cmd = args[0]

    if (cmd != "buildtarget") {
        initTargetCommands();
    }

    if (!cmd) {
        if (pxt.commands.deployCoreAsync) {
            console.log("running 'pxt deploy' (run 'pxt help' for usage)")
            cmd = "deploy"
        } else {
            console.log("running 'pxt build' (run 'pxt help' for usage)")
            cmd = "build"
        }
    }

    let cc = cmds.filter(c => c.name == cmd)[0]
    if (!cc) {
        helpAsync()
            .then(() => process.exit(1))
    } else {
        let r = cc.fn.apply(null, args.slice(1))
        if (r)
            r.then(() => {
                if (readlineCount)
                    (process.stdin as any).unref();
            })
    }
}

function initGlobals() {
    let g = global as any
    g.pxt = pxt;
    g.ts = ts;
    g.pxtc = pxtc;
}

initGlobals();

if (require.main === module) {
    let targetdir = process.cwd()
    while (true) {
        if (fs.existsSync(targetdir + "/pxtarget.json")) break;
        let newone = path.resolve(targetdir + "/..")
        if (newone == targetdir) {
            targetdir = path.resolve(path.join(__dirname, "../../.."))
            break
        } else {
            targetdir = newone
        }
    }
    if (!fs.existsSync(targetdir + "/pxtarget.json")) {
        targetdir = path.resolve(path.join(__dirname, ".."))
        if (!fs.existsSync(targetdir + "/pxtarget.json")) {
            console.error("Cannot find pxtarget.json")
            process.exit(1)
        }
    }
    mainCli(targetdir);
}<|MERGE_RESOLUTION|>--- conflicted
+++ resolved
@@ -184,7 +184,6 @@
         })
 }
 
-<<<<<<< HEAD
 export function pokeRepoAsync(opt: string, repo: string): Promise<void> {
     if (!repo) repo = opt
     let data = {
@@ -196,7 +195,8 @@
         .then(resp => {
             console.log(resp)
         })
-=======
+}
+
 export function execCrowdinAsync(cmd: string, ...args: string[]): Promise<void> {
     const prj = process.env[pxt.crowdin.PROJECT_VARIABLE] as string;
     if (!prj) {
@@ -242,7 +242,6 @@
     const data = JSON.parse(fs.readFileSync(p, "utf8"));
     console.log(`upload ${fn} (${Object.keys(data).length} strings) to https://crowdin.com/project/${prj}`);
     return pxt.crowdin.uploadTranslationAsync(prj, key, fn, data);
->>>>>>> 183f25fc
 }
 
 export function apiAsync(path: string, postArguments?: string): Promise<void> {
