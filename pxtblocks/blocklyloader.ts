--- conflicted
+++ resolved
@@ -199,11 +199,7 @@
                     }
 
                     if (nsn && nsn.attributes.advanced) {
-<<<<<<< HEAD
-                        parentCategoryList = getOrAddSubcategoryByWeight(tb, Util.lf("{id:category}Advanced"), "Advanced", 1, "#5577EE", 'blocklyTreeIconadvanced')
-=======
-                        parentCategoryList = getOrAddSubcategory(tb, Util.lf("{id:category}Advanced"), "Advanced", 1, "#3c3c3c", 'blocklyTreeIconadvanced')
->>>>>>> e51ec558
+                        parentCategoryList = getOrAddSubcategoryByWeight(tb, Util.lf("{id:category}Advanced"), "Advanced", 1, "#3c3c3c, 'blocklyTreeIconadvanced')
                         categories = getChildCategories(parentCategoryList)
                     }
 
@@ -759,13 +755,8 @@
         }
 
         // Add the "Add package" category
-<<<<<<< HEAD
-        if (tb && showCategories) {
+        if (tb && showCategories && pxt.appTarget.cloud && pxt.appTarget.cloud.packages) {
             getOrAddSubcategoryByWeight(tb, Util.lf("{id:category}Add Package"), "Add Package", 1, "#717171", 'blocklyTreeIconaddpackage')
-=======
-        if (tb && showCategories && pxt.appTarget.cloud && pxt.appTarget.cloud.packages) {
-            getOrAddSubcategory(tb, Util.lf("{id:category}Add Package"), "Add Package", 1, "#717171", 'blocklyTreeIconaddpackage')
->>>>>>> e51ec558
         }
 
         // Filter the blocks
