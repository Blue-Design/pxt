///<reference path='blockly.d.ts'/>
/// <reference path="../built/pxtlib.d.ts" />


///////////////////////////////////////////////////////////////////////////////
//                A compiler from Blocky to TouchDevelop                     //
///////////////////////////////////////////////////////////////////////////////

import B = Blockly;

namespace pxt.blocks {
    enum NT {
        Prefix, // op + map(children)
        Infix, // children.length == 2, child[0] op child[1]
        Block, // { } are implicit
        NewLine
    }

    interface Node {
        type: NT;
        children: Node[];
        op: string;
        id?: string;
        glueToBlock?: boolean;
        canIndentInside?: boolean;
        noFinalNewline?: boolean;
    }


    function stringLit(s: string) {
        if (s.length > 20 && /\n/.test(s))
            return "`" + s.replace(/[\\`${}]/g, f => "\\" + f) + "`"
        else return JSON.stringify(s)
    }

    function mkNode(tp: NT, pref: string, children: Node[]): Node {
        return {
            type: tp,
            op: pref,
            children: children
        }
    }

    function mkNewLine() {
        return mkNode(NT.NewLine, "", [])
    }

    function mkPrefix(pref: string, children: Node[]) {
        return mkNode(NT.Prefix, pref, children)
    }

    function mkInfix(child0: Node, op: string, child1: Node) {
        return mkNode(NT.Infix, op, [child0, child1])
    }

    function mkText(s: string) {
        return mkPrefix(s, [])
    }
    function mkBlock(nodes: Node[]) {
        return mkNode(NT.Block, "", nodes)
    }

    function mkGroup(nodes: Node[]) {
        return mkPrefix("", nodes)
    }

    function mkStmt(...nodes: Node[]) {
        nodes.push(mkNewLine())
        return mkGroup(nodes)
    }

    function mkCommaSep(nodes: Node[]) {
        let r: Node[] = []
        for (let n of nodes) {
            if (r.length > 0)
                r.push(mkText(", "))
            r.push(n)
        }
        return mkGroup(r)
    }

    // A series of utility functions for constructing various J* AST nodes.
    namespace Helpers {

        export function mkArrayLiteral(args: Node[]) {
            return mkGroup([
                mkText("["),
                mkCommaSep(args),
                mkText("]")
            ])
        }

        export function mkNumberLiteral(x: number) {
            return mkText(x.toString())
        }

        export function mkBooleanLiteral(x: boolean) {
            return mkText(x ? "true" : "false")
        }

        export function mkStringLiteral(x: string) {
            return mkText(stringLit(x))
        }

        export function mkCall(name: string, args: Node[], property = false) {
            if (property)
                return mkGroup([
                    mkInfix(args[0], ".", mkText(name)),
                    mkText("("),
                    mkCommaSep(args.slice(1)),
                    mkText(")")
                ])
            else
                return mkGroup([
                    mkText(name),
                    mkText("("),
                    mkCommaSep(args),
                    mkText(")")
                ])

        }

        // Call function [name] from the standard device library with arguments
        // [args].
        export function stdCall(name: string, args: Node[]) {
            return mkCall(name, args);
        }

        // Call extension method [name] on the first argument
        export function extensionCall(name: string, args: Node[]) {
            return mkCall(name, args, true);
        }

        // Call function [name] from the specified [namespace] in the micro:bit
        // library.
        export function namespaceCall(namespace: string, name: string, args: Node[]) {
            return mkCall(namespace + "." + name, args);
        }

        export function mathCall(name: string, args: Node[]) {
            return namespaceCall("Math", name, args)
        }

        export function mkGlobalRef(name: string) {
            return mkText(name)
        }

        export function mkSimpleCall(p: string, args: Node[]): Node {
            assert(args.length == 2);
            return mkInfix(args[0], p, args[1])
        }

        export function mkWhile(condition: Node, body: Node[]): Node {
            return mkGroup([
                mkText("while ("),
                condition,
                mkText(")"),
                mkBlock(body)
            ])
        }

        export function mkComment(text: string) {
            return mkStmt(mkText("// " + text))
        }

        export function mkAssign(x: Node, e: Node): Node {
            return mkStmt(mkSimpleCall("=", [x, e]))
        }

    }

    import H = Helpers;

    ///////////////////////////////////////////////////////////////////////////////
    // Miscellaneous utility functions
    ///////////////////////////////////////////////////////////////////////////////

    // Mutate [a1] in place and append to it the elements from [a2].
    function append<T>(a1: T[], a2: T[]) {
        a1.push.apply(a1, a2);
    }

    // A few wrappers for basic Block operations that throw errors when compilation
    // is not possible. (The outer code catches these and highlights the relevant
    // block.)

    // Internal error (in our code). Compilation shouldn't proceed.
    function assert(x: boolean) {
        if (!x)
            throw new Error("Assertion failure");
    }

    function throwBlockError(msg: string, block: B.Block) {
        let e = new Error(msg);
        (<any>e).block = block;
        throw e;
    }

    namespace Errors {

        export interface CompilationError {
            msg: string;
            block: B.Block;
        }

        let errors: CompilationError[] = [];

        export function report(m: string, b: B.Block) {
            errors.push({ msg: m, block: b });
        }

        export function clear() {
            errors = [];
        }

        export function get() {
            return errors;
        }

    }

    ///////////////////////////////////////////////////////////////////////////////
    // Types
    //
    // We slap a very simple type system on top of Blockly. This is needed to ensure
    // we generate valid TouchDevelop code (otherwise compilation from TD to C++
    // would not work).
    ///////////////////////////////////////////////////////////////////////////////

    // There are several layers of abstraction for the type system.
    // - Block are annotated with a string return type, and a string type for their
    //   input blocks (see blocks-custom.js). We use that as the reference semantics
    //   for the blocks.
    // - In this "type system", we use the enum Type. Using an enum rules out more
    //   mistakes.
    // - When emitting code, we target the "TouchDevelop types".
    //
    // Type inference / checking is done as follows. First, we try to assign a type
    // to all variables. We do this by examining all variable assignments and
    // figuring out the type from the right-hand side. There's a fixpoint computation
    // (see [mkEnv]). Then, we propagate down the expected type when doing code
    // generation; when generating code for a variable dereference, if the expected
    // type doesn't match the inferred type, it's an error. If the type was
    // undetermined as of yet, the type of the variable becomes the expected type.

    class Point {
        constructor(
            public link: Point,
            public type: string
        ) { }
    }

    function find(p: Point): Point {
        if (p.link)
            return find(p.link);
        else
            return p;
    }

    function union(p1: Point, p2: Point) {
        p1 = find(p1);
        p2 = find(p2);
        assert(p1.link == null && p2.link == null);
        if (p1 == p2)
            return;

        let t = unify(p1.type, p2.type);
        p1.link = p2;
        p1.type = null;
        p2.type = t;
    }

    // Ground types.
    function mkPoint(t: string): Point {
        return new Point(null, t);
    }
    let pNumber = mkPoint("number");
    let pBoolean = mkPoint("boolean");
    let pString = mkPoint("string");
    let pUnit = mkPoint("void");

    function ground(t?: string): Point {
        if (!t) return mkPoint(t);
        switch (t.toLowerCase()) {
            case "number": return pNumber;
            case "boolean": return pBoolean;
            case "string": return pString;
            case "void": return pUnit;
            default:
                // Unification variable.
                return mkPoint(t);
        }
    }

    ///////////////////////////////////////////////////////////////////////////////
    // Type inference
    //
    // Expressions are now directly compiled as a tree. This requires knowing, for
    // each property ref, the right value for its [parent] property.
    ///////////////////////////////////////////////////////////////////////////////

    // Infers the expected type of an expression by looking at the untranslated
    // block and figuring out, from the look of it, what type of expression it
    // holds.
    function returnType(e: Environment, b: B.Block): Point {
        assert(b != null);

        if (b.type == "placeholder")
            return find((<any>b).p);

        if (b.type == "variables_get")
            return find(lookup(e, escapeVarName(b.getFieldValue("VAR"))).type);

        assert(!b.outputConnection || b.outputConnection.check_ && b.outputConnection.check_.length > 0);

        if (!b.outputConnection)
            return ground(pUnit.type);

        return ground(b.outputConnection.check_[0]);
    }

    // Basic type unification routine; easy, because there's no structural types.
    function unify(t1: string, t2: string) {
        if (t1 == null)
            return t2;
        else if (t2 == null)
            return t1;
        else if (t1 == t2)
            return t1;
        else
            throw new Error("cannot mix " + t1 + " with " + t2);
    }

    function mkPlaceholderBlock(e: Environment): B.Block {
        // XXX define a proper placeholder block type
        return <any>{
            type: "placeholder",
            p: mkPoint(null),
            workspace: e.workspace,
        };
    }

    function attachPlaceholderIf(e: Environment, b: B.Block, n: string) {
        // Ugly hack to keep track of the type we want there.
        if (!b.getInputTargetBlock(n)) {
            let i = b.inputList.filter(x => x.name == n)[0];
            assert(i != null);
            i.connection.targetConnection = new B.Connection(mkPlaceholderBlock(e), 0);
        }
    }

    function removeAllPlaceholders(w: B.Workspace) {
        w.getAllBlocks().forEach((b: B.Block) => {
            b.inputList.forEach((i: B.Input) => {
                if (i.connection && i.connection.targetBlock() != null
                    && i.connection.targetBlock().type == "placeholder")
                    i.connection.targetConnection = null;
            });
        });
    }

    // Unify the *return* type of the parameter [n] of block [b] with point [p].
    function unionParam(e: Environment, b: B.Block, n: string, p: Point) {
        try {
            attachPlaceholderIf(e, b, n);
            union(returnType(e, b.getInputTargetBlock(n)), p);
        } catch (e) {
            throwBlockError("The parameter " + n + " of this block is of the wrong type. More precisely: " + e, b);
        }
    }

    function infer(e: Environment, w: B.Workspace) {
        w.getAllBlocks().forEach((b: B.Block) => {
            try {
                switch (b.type) {
                    case "math_op2":
                        unionParam(e, b, "x", ground(pNumber.type));
                        unionParam(e, b, "y", ground(pNumber.type));
                        break;

                    case "math_op3":
                        unionParam(e, b, "x", ground(pNumber.type));
                        break;

                    case "math_arithmetic":
                    case "logic_compare":
                        switch (b.getFieldValue("OP")) {
                            case "ADD": case "MINUS": case "MULTIPLY": case "DIVIDE":
                            case "LT": case "LTE": case "GT": case "GTE": case "POWER":
                                unionParam(e, b, "A", ground(pNumber.type));
                                unionParam(e, b, "B", ground(pNumber.type));
                                break;
                            case "AND": case "OR":
                                unionParam(e, b, "A", ground(pBoolean.type));
                                unionParam(e, b, "B", ground(pBoolean.type));
                                break;
                            case "EQ": case "NEQ":
                                attachPlaceholderIf(e, b, "A");
                                attachPlaceholderIf(e, b, "B");
                                let p1 = returnType(e, b.getInputTargetBlock("A"));
                                let p2 = returnType(e, b.getInputTargetBlock("B"));
                                try {
                                    union(p1, p2);
                                } catch (e) {
                                    throwBlockError("Comparing objects of different types", b);
                                }
                                let t = find(p1).type;
                                if (t != pString.type && t != pBoolean.type && t != pNumber.type && t != null)
                                    throwBlockError("I can only compare strings, booleans and numbers", b);
                                break;
                        }
                        break;

                    case "logic_operation":
                        unionParam(e, b, "A", ground(pBoolean.type));
                        unionParam(e, b, "B", ground(pBoolean.type));
                        break;

                    case "logic_negate":
                        unionParam(e, b, "BOOL", ground(pBoolean.type));
                        break;

                    case "controls_if":
                        for (let i = 0; i <= (<B.IfBlock>b).elseifCount_; ++i)
                            unionParam(e, b, "IF" + i, ground(pBoolean.type));
                        break;

                    case "controls_simple_for":
                        unionParam(e, b, "TO", ground(pNumber.type));
                        break;
                    case "variables_set":
                    case "variables_change":
                        let x = escapeVarName(b.getFieldValue("VAR"));
                        let p1 = lookup(e, x).type;
                        attachPlaceholderIf(e, b, "VALUE");
                        let rhs = b.getInputTargetBlock("VALUE");
                        if (rhs) {
                            let tr = returnType(e, rhs);
                            try {
                                union(p1, tr);
                            } catch (e) {
                                throwBlockError("Assigning a value of the wrong type to variable " + x, b);
                            }
                        }
                        break;
                    case "controls_repeat_ext":
                        unionParam(e, b, "TIMES", ground(pNumber.type));
                        break;

                    case "device_while":
                        unionParam(e, b, "COND", ground(pBoolean.type));
                        break;

                    default:
                        if (b.type in e.stdCallTable) {
                            e.stdCallTable[b.type].args.forEach((p: StdArg) => {
                                if (p.field && !b.getFieldValue(p.field)) {
                                    let i = b.inputList.filter((i: B.Input) => i.name == p.field)[0];
                                    // This will throw if someone modified blocks-custom.js and forgot to add
                                    // [setCheck]s in the block definition. This is intentional and MUST be
                                    // fixed.
                                    let t = i.connection.check_[0];
                                    unionParam(e, b, p.field, ground(t));
                                }
                            });
                        }
                }
            } catch (e) {
                if ((<any>e).block)
                    Errors.report(e + "", (<any>e).block);
                else
                    Errors.report(e + "", b);
            }
        });

        // Last pass: if some variable has no type (because it was never used or
        // assigned to), just unify it with int...
        e.bindings.forEach((b: Binding) => {
            if (find(b.type).type == null)
                union(b.type, ground(pNumber.type));
        });
    }

    ///////////////////////////////////////////////////////////////////////////////
    // Expressions
    //
    // Expressions are now directly compiled as a tree. This requires knowing, for
    // each property ref, the right value for its [parent] property.
    ///////////////////////////////////////////////////////////////////////////////

    function extractNumber(b: B.Block): number {
        let v = b.getFieldValue("NUM");
        if (!v.match(/^\d+$/)) {
            Errors.report(v + " is not a valid numeric value", b);
            return 0;
        } else {
            let i = parseInt(v);
            if (i >> 0 != i) {
                Errors.report(v + " is either too big or too small", b);
                return 0;
            }
            return parseInt(v);
        }
    }

    function compileNumber(e: Environment, b: B.Block): Node {
        return H.mkNumberLiteral(extractNumber(b));
    }

    let opToTok: { [index: string]: string } = {
        // POWER gets a special treatment because there's no operator for it in
        // TouchDevelop
        "ADD": "+",
        "MINUS": "-",
        "MULTIPLY": "*",
        "DIVIDE": "/",
        "LT": "<",
        "LTE": "<=",
        "GT": ">",
        "GTE": ">=",
        "AND": "&&",
        "OR": "||",
        "EQ": "==",
        "NEQ": "!=",
    };

    function compileArithmetic(e: Environment, b: B.Block): Node {
        let bOp = b.getFieldValue("OP");
        let left = b.getInputTargetBlock("A");
        let right = b.getInputTargetBlock("B");
        let args = [compileExpression(e, left), compileExpression(e, right)];
        let t = returnType(e, left).type;

        if (t == pString.type) {
            if (bOp == "EQ") return H.mkSimpleCall("==", args);
            else if (bOp == "NEQ") return H.mkSimpleCall("!=", args);
        } else if (t == pBoolean.type)
            return H.mkSimpleCall(opToTok[bOp], args);

        // Compilation of math operators.
        if (bOp == "POWER") return H.mathCall("pow", args);
        else {
            assert(bOp in opToTok);
            return H.mkSimpleCall(opToTok[bOp], args);
        }
    }

    function compileMathOp2(e: Environment, b: B.Block): Node {
        let op = b.getFieldValue("op");
        let x = compileExpression(e, b.getInputTargetBlock("x"));
        let y = compileExpression(e, b.getInputTargetBlock("y"));
        return H.mathCall(op, [x, y])
    }

    function compileMathOp3(e: Environment, b: B.Block): Node {
        let x = compileExpression(e, b.getInputTargetBlock("x"));
        return H.mathCall("abs", [x]);
    }

    function compileText(e: Environment, b: B.Block): Node {
        return H.mkStringLiteral(b.getFieldValue("TEXT"));
    }

    function compileBoolean(e: Environment, b: B.Block): Node {
        return H.mkBooleanLiteral(b.getFieldValue("BOOL") == "TRUE");
    }

    function compileNot(e: Environment, b: B.Block): Node {
        let expr = compileExpression(e, b.getInputTargetBlock("BOOL"));
        return H.mkSimpleCall("!", [expr]);
    }

    function extractNumberLit(e: Node): number {
        if (e.type != NT.Prefix || !/^-?\d+$/.test(e.op))
            return null
        return parseInt(e.op)
    }

    function compileRandom(e: Environment, b: B.Block): Node {
        let expr = compileExpression(e, b.getInputTargetBlock("limit"));
        let v = extractNumberLit(expr)
        if (v != null)
            return H.mathCall("random", [H.mkNumberLiteral(v + 1)]);
        else
            return H.mathCall("random", [H.mkSimpleCall(opToTok["ADD"], [expr, H.mkNumberLiteral(1)])])
    }

    function compileCreateList(e: Environment, b: B.Block): Node {
        // collect argument
        let args = b.inputList.map(input => input.connection && input.connection.targetBlock() ? compileExpression(e, input.connection.targetBlock()) : undefined)
            .filter(e => !!e);

        // we need at least 1 element to determine the type...
        if (args.length < 0)
            U.userError(lf("The list must have at least one element"));

        return H.mkArrayLiteral(args);
    }

    function defaultValueForType(t: Point): Node {
        if (t.type == null) {
            union(t, ground(pNumber.type));
            t = find(t);
        }

        switch (t.type) {
            case "boolean":
                return H.mkBooleanLiteral(false);
            case "number":
                return H.mkNumberLiteral(0);
            case "string":
                return H.mkStringLiteral("");
            default:
                return mkText("null");
        }
    }

    // [t] is the expected type; we assume that we never null block children
    // (because placeholder blocks have been inserted by the type-checking phase
    // whenever a block was actually missing).
    function compileExpression(e: Environment, b: B.Block): Node {
        assert(b != null);
        let expr: Node;
        if (b.disabled || b.type == "placeholder")
            expr = defaultValueForType(returnType(e, b));
        else switch (b.type) {
            case "math_number":
                expr = compileNumber(e, b); break;
            case "math_op2":
                expr = compileMathOp2(e, b); break;
            case "math_op3":
                expr = compileMathOp3(e, b); break;
            case "device_random":
                expr = compileRandom(e, b); break;
            case "math_arithmetic":
            case "logic_compare":
            case "logic_operation":
                expr = compileArithmetic(e, b); break;
            case "logic_boolean":
                expr = compileBoolean(e, b); break;
            case "logic_negate":
                expr = compileNot(e, b); break;
            case "variables_get":
                expr = compileVariableGet(e, b); break;
            case "text":
                expr = compileText(e, b); break;
            case "lists_create_with":
                expr = compileCreateList(e, b); break;
            default:
                let call = e.stdCallTable[b.type];
                if (call) {
                    if (call.imageLiteral)
                        expr = compileImage(e, b, call.imageLiteral, call.namespace, call.f,
                            call.args.map(ar => compileArgument(e, b, ar)))
                    else
                        expr = compileStdCall(e, b, call);
                }
                else {
                    pxt.reportError("Unable to compile expression: " + b.type, null);
                    expr = defaultValueForType(returnType(e, b));
                }
                break;
        }

        expr.id = b.id;
        return expr;
    }

    ///////////////////////////////////////////////////////////////////////////////
    // Environments
    ///////////////////////////////////////////////////////////////////////////////

    // Environments are persistent.

    interface Environment {
        workspace: Blockly.Workspace;
        bindings: Binding[];
        stdCallTable: Util.StringMap<StdFunc>;
    }

    enum VarUsage {
        Unknown,
        Read,
        Assign
    }

    interface Binding {
        name: string;
        type: Point;
        usedAsForIndex: number;
        assigned?: VarUsage; // records the first usage of this variable (read/assign)
        incompatibleWithFor?: boolean;
    }

    function isCompiledAsForIndex(b: Binding) {
        return b.usedAsForIndex && !b.incompatibleWithFor;
    }

    function extend(e: Environment, x: string, t: string): Environment {
        assert(lookup(e, x) == null);
        return {
            workspace: e.workspace,
            bindings: [{ name: x, type: ground(t), usedAsForIndex: 0 }].concat(e.bindings),
            stdCallTable: e.stdCallTable
        };
    }

    function lookup(e: Environment, n: string): Binding {
        for (let i = 0; i < e.bindings.length; ++i)
            if (e.bindings[i].name == n)
                return e.bindings[i];
        return null;
    }

    function fresh(e: Environment, s: string): string {
        let i = 0;
        let unique = s;
        while (lookup(e, unique) != null)
            unique = s + i++;
        return unique;
    }

    function emptyEnv(w: Blockly.Workspace): Environment {
        return {
            workspace: w,
            bindings: [],
            stdCallTable: {}
        }
    };

    ///////////////////////////////////////////////////////////////////////////////
    // Statements
    ///////////////////////////////////////////////////////////////////////////////

    function compileControlsIf(e: Environment, b: B.IfBlock): Node[] {
        let stmts: Node[] = [];
        // Notice the <= (if there's no else-if, we still compile the primary if).
        for (let i = 0; i <= b.elseifCount_; ++i) {
            let cond = compileExpression(e, b.getInputTargetBlock("IF" + i));
            let thenBranch = compileStatements(e, b.getInputTargetBlock("DO" + i));
            let startNode = mkText("if (")
            if (i > 0) {
                startNode = mkText("else if (")
                startNode.glueToBlock = true
            }
            append(stmts, [
                startNode,
                cond,
                mkText(")"),
                thenBranch
            ])
        }
        if (b.elseCount_) {
            let elseNode = mkText("else")
            elseNode.glueToBlock = true
            append(stmts, [
                elseNode,
                compileStatements(e, b.getInputTargetBlock("ELSE"))
            ])
        }
        return stmts;
    }

    function compileControlsFor(e: Environment, b: B.Block): Node[] {
        let bVar = escapeVarName(b.getFieldValue("VAR"));
        let bTo = b.getInputTargetBlock("TO");
        let bDo = b.getInputTargetBlock("DO");
        let bBy = b.getInputTargetBlock("BY");
        let bFrom = b.getInputTargetBlock("FROM");
        let incOne = !bBy || (bBy.type.match(/^math_number/) && extractNumber(bBy) == 1)

        let binding = lookup(e, bVar);
        assert(binding.usedAsForIndex > 0);

        return [
            mkText("for (let " + bVar + " = "),
            bFrom ? compileExpression(e, bFrom) : mkText("0"),
            mkText("; "),
            mkInfix(mkText(bVar), "<=", compileExpression(e, bTo)),
            mkText("; "),
            incOne ? mkText(bVar + "++") : mkInfix(mkText(bVar), "+=", compileExpression(e, bBy)),
            mkText(")"),
            compileStatements(e, bDo)
        ]
    }

    function compileControlsRepeat(e: Environment, b: B.Block): Node[] {
        let bound = compileExpression(e, b.getInputTargetBlock("TIMES"));
        let body = compileStatements(e, b.getInputTargetBlock("DO"));
        let valid = (x: string) => !lookup(e, x)
        let name = "i";
        for (let i = 0; !valid(name); i++)
            name = "i" + i;
        return [
            mkText("for (let " + name + " = 0; "),
            mkInfix(mkText(name), "<", bound),
            mkText("; " + name + "++)"),
            body
        ]
    }

    function compileWhile(e: Environment, b: B.Block): Node[] {
        let cond = compileExpression(e, b.getInputTargetBlock("COND"));
        let body = compileStatements(e, b.getInputTargetBlock("DO"));
        return [
            mkText("while ("),
            cond,
            mkText(")"),
            body
        ]
    }

    function compileForever(e: Environment, b: B.Block): Node {
        let bBody = b.getInputTargetBlock("HANDLER");
        let body = compileStatements(e, bBody);
        return mkCallWithCallback(e, "basic", "forever", [], body);
    }

    // convert to javascript friendly name
    function escapeVarName(name: string): string {
        if (!name) return '_';
        let n = name.split(/[^a-zA-Z0-9_$]+/)
            .map((c, i) => (i ? c[0].toUpperCase() : c[0].toLowerCase()) + c.substr(1))
            .join('');
        return n;
    }

    function compileVariableGet(e: Environment, b: B.Block): Node {
        let name = escapeVarName(b.getFieldValue("VAR"));
        let binding = lookup(e, name);
        if (!binding.assigned)
            binding.assigned = VarUsage.Read;
        assert(binding != null && binding.type != null);
        return mkText(name);
    }

    function compileSet(e: Environment, b: B.Block): Node {
        let bVar = escapeVarName(b.getFieldValue("VAR"));
        let bExpr = b.getInputTargetBlock("VALUE");
        let binding = lookup(e, bVar);
        let isDef = false
        if (!binding.assigned)
            if (b.getSurroundParent()) {
                // need to define this variable in the top-scope
                binding.assigned = VarUsage.Read
            } else {
                binding.assigned = VarUsage.Assign;
                isDef = true
            }
        let expr = compileExpression(e, bExpr);
        return mkStmt(
            mkText(isDef ? "let " : ""),
            mkText(bVar + " = "),
            expr)
    }

    function compileChange(e: Environment, b: B.Block): Node {
        let bVar = escapeVarName(b.getFieldValue("VAR"));
        let bExpr = b.getInputTargetBlock("VALUE");
        let binding = lookup(e, bVar);
        if (!binding.assigned)
            binding.assigned = VarUsage.Read;
        let expr = compileExpression(e, bExpr);
        let ref = mkText(bVar);
        return mkStmt(mkInfix(ref, "+=", expr))
    }

    function compileCall(e: Environment, b: B.Block): Node {
        let call = e.stdCallTable[b.type];
        if (call.imageLiteral)
            return mkStmt(compileImage(e, b, call.imageLiteral, call.namespace, call.f, call.args.map(ar => compileArgument(e, b, ar))))
        else if (call.hasHandler)
            return compileEvent(e, b, call.f, call.args.map(ar => ar.field).filter(ar => !!ar), call.namespace)
        else
            return mkStmt(compileStdCall(e, b, e.stdCallTable[b.type]))
    }

    function compileArgument(e: Environment, b: B.Block, p: StdArg): Node {
        let lit: any = p.literal;
        if (lit)
            return lit instanceof String ? H.mkStringLiteral(<string>lit) : H.mkNumberLiteral(<number>lit);
        let f = b.getFieldValue(p.field);
        if (f)
            return mkText(f);
        else
            return compileExpression(e, b.getInputTargetBlock(p.field))
    }

    function compileStdCall(e: Environment, b: B.Block, func: StdFunc) {
        let args = func.args.map((p: StdArg) => compileArgument(e, b, p));
        if (func.isExtensionMethod) {
            return H.extensionCall(func.f, args);
        } else if (func.namespace) {
            return H.namespaceCall(func.namespace, func.f, args);
        } else {
            return H.stdCall(func.f, args);
        }
    }

    function compileStdBlock(e: Environment, b: B.Block, f: StdFunc) {
        return mkStmt(compileStdCall(e, b, f))
    }

    function mkCallWithCallback(e: Environment, n: string, f: string, args: Node[], body: Node): Node {
        body.noFinalNewline = true
        return mkStmt(H.namespaceCall(n, f, args.concat([
            mkGroup([mkText("() =>"), body])
        ])))
    }

    function compileEvent(e: Environment, b: B.Block, event: string, args: string[], ns: string): Node {
        let bBody = b.getInputTargetBlock("HANDLER");
        let compiledArgs: Node[] = args.map((arg: string) => {
            // b.getFieldValue may be string, numbers
            let argb = b.getInputTargetBlock(arg);
            if (argb) return compileExpression(e, argb);
            return mkText(b.getFieldValue(arg))
        });
        let body = compileStatements(e, bBody);
        return mkCallWithCallback(e, ns, event, compiledArgs, body);
    }

    function compileImage(e: Environment, b: B.Block, frames: number, n: string, f: string, args?: Node[]): Node {
        args = args === undefined ? [] : args;
        let state = "\n";
        let rows = 5;
        let columns = frames * 5;
        for (let i = 0; i < rows; ++i) {
            for (let j = 0; j < columns; ++j) {
                if (j > 0)
                    state += ' ';
                state += /TRUE/.test(b.getFieldValue("LED" + j + i)) ? "#" : ".";
            }
            state += '\n';
        }
        let lit = H.mkStringLiteral(state)
        lit.canIndentInside = true
        return H.namespaceCall(n, f, [lit].concat(args));
    }

    // A standard function argument may be a field name (see below)
    // or a string|number literal.
    // The literal is used to hide argument in blocks
    // that are available in TD.
    interface StdArg {
        field?: string;
        literal?: string | number;
    }

    // A description of each function from the "device library". Types are fetched
    // from the Blockly blocks definition.
    // - the key is the name of the Blockly.Block that we compile into a device call;
    // - [f] is the TouchDevelop function name we compile to
    // - [args] is a list of names; the name is taken to be either the name of a
    //   Blockly field value or, if not found, the name of a Blockly input block; if a
    //   field value is found, then this generates a string expression. If argument is a literal, simply emits the literal.
    // - [isExtensionMethod] is a flag so that instead of generating a TouchDevelop
    //   call like [f(x, y...)], we generate the more "natural" [x → f (y...)]
    // - [namespace] is also an optional flag to generate a "namespace" call, that
    //   is, "basic -> show image" instead of "micro:bit -> show image".
    interface StdFunc {
        f: string;
        args: StdArg[];
        isExtensionMethod?: boolean;
        imageLiteral?: number;
        hasHandler?: boolean;
        property?: boolean;
        namespace?: string;
    }

    function compileStatementBlock(e: Environment, b: B.Block): Node[] {
        let r: Node[];
        switch (b.type) {
            case 'controls_if':
                r = compileControlsIf(e, <B.IfBlock>b);
                break;
            case 'controls_for':
            case 'controls_simple_for':
                r = compileControlsFor(e, b);
                break;
            case 'variables_set':
                r = [compileSet(e, b)];
                break;

            case 'variables_change':
                r = [compileChange(e, b)];
                break;

            case 'controls_repeat_ext':
                r = compileControlsRepeat(e, b);
                break;

            case 'device_while':
                r = compileWhile(e, b);
                break;

            default:
                let call = e.stdCallTable[b.type];
                if (call) r = [compileCall(e, b)];
                else r = [mkStmt(compileExpression(e, b))];
                break;
        }
        let l = r[r.length - 1]; if (l) l.id = b.id;
        return r;
    }

    function compileStatements(e: Environment, b: B.Block): Node {
        let stmts: Node[] = [];
        while (b) {
            if (!b.disabled) append(stmts, compileStatementBlock(e, b));
            b = b.getNextBlock();
        }
        return mkBlock(stmts);
    }

    function isTopBlock(b: B.Block): boolean {
        if (!b.parentBlock_) return true;
        return isTopBlock(b.parentBlock_);
    }

    // This function creates an empty environment where type inference has NOT yet
    // been performed.
    // - All variables have been assigned an initial [Point] in the union-find.
    // - Variables have been marked to indicate if they are compatible with the
    //   TouchDevelop for-loop model.
    function mkEnv(w: B.Workspace, blockInfo: ts.pxt.BlocksInfo): Environment {
        // The to-be-returned environment.
        let e = emptyEnv(w);

        // append functions in stdcalltable
        if (blockInfo)
            blockInfo.blocks
                .forEach(fn => {
                    if (e.stdCallTable[fn.attributes.blockId]) {
                        pxt.reportError("compiler: function " + fn.attributes.blockId + " already defined", null);
                        return;
                    }
                    let fieldMap = pxt.blocks.parameterNames(fn);
                    let instance = fn.kind == ts.pxt.SymbolKind.Method || fn.kind == ts.pxt.SymbolKind.Property;
                    let args = (fn.parameters || []).map(p => {
                        if (fieldMap[p.name] && fieldMap[p.name].name) return { field: fieldMap[p.name].name };
                        else return null;
                    }).filter(a => !!a);
                    if (instance)
                        args.unshift({
                            field: fieldMap["this"].name
                        });

                    e.stdCallTable[fn.attributes.blockId] = {
                        namespace: fn.namespace,
                        f: fn.name,
                        isExtensionMethod: instance,
                        imageLiteral: fn.attributes.imageLiteral,
                        hasHandler: fn.parameters && fn.parameters.some(p => p.type == "() => void"),
                        property: !fn.parameters,
                        args: args
                    }
                })

        const variableIsScoped = (b: B.Block, name: string): boolean => {
            if (!b)
                return false;
            else if ((b.type == "controls_for" || b.type == "controls_simple_for")
                && escapeVarName(b.getFieldValue("VAR")) == name)
                return true;
            else
                return variableIsScoped(b.getSurroundParent(), name);
        };

        // collect loop variables.
        w.getAllBlocks().forEach(b => {
            if (b.type == "controls_for" || b.type == "controls_simple_for") {
                let x = escapeVarName(b.getFieldValue("VAR"));
                // It's ok for two loops to share the same variable.
                if (lookup(e, x) == null)
                    e = extend(e, x, pNumber.type);
                lookup(e, x).usedAsForIndex++;
                // If multiple loops share the same
                // variable, that means there's potential race conditions in concurrent
                // code, so faithfully compile this as a global variable.
                if (lookup(e, x).usedAsForIndex > 1)
                    lookup(e, x).incompatibleWithFor = true;
            }
        });

        // determine for-loop compatibility: for each get or
        // set block, 1) make sure that the variable is bound, then 2) mark the variable if needed.
        w.getAllBlocks().forEach(b => {
            if (b.type == "variables_get" || b.type == "variables_set" || b.type == "variables_change") {
                let x = escapeVarName(b.getFieldValue("VAR"));
                if (lookup(e, x) == null)
                    e = extend(e, x, null);

                let binding = lookup(e, x);
                if (binding.usedAsForIndex && !variableIsScoped(b, x))
                    // loop index is read outside the loop.
                    binding.incompatibleWithFor = true;
            }
        });

        return e;
    }

    function compileWorkspace(w: B.Workspace, blockInfo: ts.pxt.BlocksInfo): Node[] {
        try {
            let e = mkEnv(w, blockInfo);
            infer(e, w);

            // [stmtsHandlers] contains calls to register event handlers. They must be
            // executed before the code that goes in the main function, as that latter
            // code may block, and prevent the event handler from being registered.
            let stmtsMain: Node[] = [];
            w.getTopBlocks(true).map(b => {
                let compiled = compileStatements(e, b)
                if (compiled.type == NT.Block)
                    append(stmtsMain, compiled.children);
                else stmtsMain.push(compiled)
            });

            // All variables in this script are compiled as locals within main unless loop or previsouly assigned
            let stmtsVariables = e.bindings.filter(b => !isCompiledAsForIndex(b) && b.assigned != VarUsage.Assign)
                .map(b => {
                    // let btype = find(b.type);
                    // Not sure we need the type here - is is always number or boolean?
                    let defl = defaultValueForType(find(b.type))
                    let tp = ""
                    if (defl.op == "null")
                        tp = ": " + find(b.type).type
                    return mkStmt(mkText("let " + b.name + tp + " = "), defaultValueForType(find(b.type)))
                });

            return stmtsVariables.concat(stmtsMain)
        } finally {
            removeAllPlaceholders(w);
        }

        return [] // unreachable
    }

    export interface SourceInterval {
        id: string;
        start: number;
        end: number;
    }

    export interface BlockCompilationResult {
        source: string;
        sourceMap: SourceInterval[];
    }

    export function findBlockId(sourceMap: SourceInterval[], loc: { start: number; length: number; }): string {
        if (!loc) return undefined;
        for (let i = 0; i < sourceMap.length; ++i) {
            let chunk = sourceMap[i];
            if (chunk.start <= loc.start && chunk.end >= loc.start + loc.length)
                return chunk.id;
        }
        return undefined;
    }

    export function compile(b: B.Workspace, blockInfo: ts.pxt.BlocksInfo): BlockCompilationResult {
        Errors.clear();
        return tdASTtoTS(compileWorkspace(b, blockInfo));
    }

    function tdASTtoTS(app: Node[]): BlockCompilationResult {
        let sourceMap: SourceInterval[] = [];
        let output = ""
        let indent = ""
        let variables: U.Map<string>[] = [{}];
        // https://developer.mozilla.org/en-US/docs/Web/JavaScript/Reference/Operators/Operator_Precedence
        let infixPriTable: Util.StringMap<number> = {
            // 0 = comma/sequence
            // 1 = spread (...)
            // 2 = yield, yield*
            // 3 = assignment
            "=": 3,
            "+=": 3,
            "-=": 3,
            // 4 = conditional (?:)
            "||": 5,
            "&&": 6,
            "|": 7,
            "^": 8,
            "&": 9,
            // 10 = equality
            "==": 10,
            "!=": 10,
            "===": 10,
            "!==": 10,
            // 11 = comparison (excludes in, instanceof)
            "<": 11,
            ">": 11,
            "<=": 11,
            ">=": 11,
            // 12 = bitise shift
            ">>": 12,
            ">>>": 12,
            "<<": 12,
            "+": 13,
            "-": 13,
            "*": 14,
            "/": 14,
            "%": 14,
            "!": 15,
            ".": 18,
        }


        function flatten(e0: Node) {
            function rec(e: Node, outPrio: number) {
                if (e.type != NT.Infix) {
                    for (let c of e.children)
                        rec(c, -1)
                    return
                }

                let r: Node[] = []

                function pushOp(c: string) {
                    r.push(mkText(c))
                }

                let infixPri = U.lookup(infixPriTable, e.op)
                if (infixPri == null) U.oops("bad infix op: " + e.op)

                if (infixPri < outPrio) pushOp("(");
                if (e.children.length == 1) {
                    pushOp(e.op)
                    rec(e.children[0], infixPri)
                } else {
                    let bindLeft = infixPri != 3 && e.op != "**"
                    let letType: string = undefined;
                    /*
                    if (e.name == "=" && e.args[0].nodeType == 'localRef') {
                        let varloc = <TDev.AST.Json.JLocalRef>e.args[0];
                        let varname = varloc.name;
                        if (!variables[variables.length - 1][varname]) {
                            variables[variables.length - 1][varname] = "1";
                            pushOp("let")
                            letType = varloc.type as any as string;
                        }
                    }
                    */
                    rec(e.children[0], bindLeft ? infixPri : infixPri + 0.1)
                    r.push(e.children[0])
                    if (letType && letType != "number") {
                        pushOp(": ")
                        pushOp(letType)
                    }
                    if (e.op == ".")
                        pushOp(".")
                    else
                        pushOp(" " + e.op + " ")
                    rec(e.children[1], !bindLeft ? infixPri : infixPri + 0.1)
                    r.push(e.children[1])
                }
                if (infixPri < outPrio) pushOp(")");

                e.type = NT.Prefix
                e.op = ""
                e.children = r
            }

            rec(e0, -1)
        }

        let root = mkGroup(app)
        flatten(root)
        emit(root)

        // never return empty string - TS compiler service thinks it's an error
        if (!output)
            output += "\n"

        return {
            source: output,
            sourceMap: sourceMap
        };

        function emit(n: Node) {
            if (n.glueToBlock) {
                removeLastIndent()
                output += " "
            }

            let start = output.length

            switch (n.type) {
                case NT.Infix:
                    U.oops("no infix should be left")
                    break
                case NT.NewLine:
                    output += "\n" + indent
                    break
                case NT.Block:
                    block(n)
                    break
                case NT.Prefix:
                    if (n.canIndentInside)
                        output += n.op.replace(/\n/g, "\n" + indent + "    ")
                    else
                        output += n.op
                    n.children.forEach(emit)
                    break
                default:
                    break
            }

            let end = output.length

            if (n.id && start != end) {
                sourceMap.push({ id: n.id, start: start, end: end })

            }
        }

        function write(s: string) {
            output += s.replace(/\n/g, "\n" + indent)
        }

        function removeLastIndent() {
            output = output.replace(/\n *$/, "")
        }

        function block(n: Node) {
<<<<<<< HEAD
            let finalNl = n.noFinalNewline ? "" : "\n"

=======
            let finalNl = n.noFinalNewline ? "" : "\n";
>>>>>>> 6f966bcc
            if (n.children.length == 0) {
                write(" { }" + finalNl)
                return
            }

            let vars = U.clone<U.Map<string>>(variables[variables.length - 1] || {});
            variables.push(vars);
            indent += "    "
            write(" {\n")
            for (let nn of n.children)
                emit(nn)
            indent = indent.slice(4)
            removeLastIndent()
            write("\n}" + finalNl)
            variables.pop();
        }
    }

}<|MERGE_RESOLUTION|>--- conflicted
+++ resolved
@@ -1324,12 +1324,7 @@
         }
 
         function block(n: Node) {
-<<<<<<< HEAD
-            let finalNl = n.noFinalNewline ? "" : "\n"
-
-=======
             let finalNl = n.noFinalNewline ? "" : "\n";
->>>>>>> 6f966bcc
             if (n.children.length == 0) {
                 write(" { }" + finalNl)
                 return
