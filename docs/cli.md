# Command Line Tool

PXT comes with a command line tool called, surprise, surprise, `pxt`. To use it, you need 
to first install [node.js](https://nodejs.org). Then, you can install `pxt` with `npm`
(you may need to use `sudo` on Linux or macOS):

```
npm install -g pxt
```

### ~ hint

On Windows, make sure to install Visual Studio to get the C++ toolchains
at https://www.visualstudio.com/downloads/

### ~

## Setting up workspace

For every PXT target you will need to create a directory for your projects.
Let's say you want to install `microbit` target, and name the directory `microbit`:

```
mkdir microbit
cd microbit
pxt target microbit
pxt serve
```

The last command will open the editor in your default browser.

The `pxt target microbit` is conceptually the same as ``npm install pxt-microbit``
plus some housekeeping, like setting up `pxtcli.json` file to point to the target.

In future, you just need to run `pxt serve`. You can also run `npm update` to upgrade 
the target and PXT.

## Using the CLI

If you have created a PXT project from the web browser, you can go to its
folder (it will sit under `myworkspace/projects` but feel free to move it up one level)
and use the CLI to build and deploy it. 
* start with `pxt install`, which will install all required PXT packages
* use `pxt deploy` (or just `pxt`) to build and deploy the package to the device

You can edit the package using [VSCode](https://code.visualstudio.com/).

You can also [publish your own packages on GitHub](/packages).

### Creating a new project

Open a shell to your ``microbit`` folder.

```
# create a new subfolder for your project
cd projects
mkdir blink
cd blink
# start the project set
pxt init
# open code
code .
```

### Opening an existing project 

You can extract a project from the embedded URL or .hex file. Open a shell to your projects folder

```
# extract the project from the URL
pxt extract EMBEDURL
```
where ``EMBEDURL`` is the published project URL.

## Commands

Run ``pxt help`` for the list of all commands. The following list of links contains more info on specific commands.

* [build](/cli/build), builds the current project
* [deploy](/cli/deploy), builds and deploys the current project
* [login](/cli/login), store a GitHub token
* [bump](/cli/bump), increment the version number
* [update](/cli/update), updates the ``pxt-core`` dependency and runs installation steps
<<<<<<< HEAD
* [staticpkg](/cli/staticpkg), compiles editor into flat file system
=======
* [staticpkg](/cli/staticpkg), compiles editor into flat file system
* [cherrypick](/cli/cherrypick), recursive cherry picking
>>>>>>> ab3e0d8d
<|MERGE_RESOLUTION|>--- conflicted
+++ resolved
@@ -81,9 +81,5 @@
 * [login](/cli/login), store a GitHub token
 * [bump](/cli/bump), increment the version number
 * [update](/cli/update), updates the ``pxt-core`` dependency and runs installation steps
-<<<<<<< HEAD
 * [staticpkg](/cli/staticpkg), compiles editor into flat file system
-=======
-* [staticpkg](/cli/staticpkg), compiles editor into flat file system
-* [cherrypick](/cli/cherrypick), recursive cherry picking
->>>>>>> ab3e0d8d
+* [cherrypick](/cli/cherrypick), recursive cherry picking